--- conflicted
+++ resolved
@@ -12,14 +12,11 @@
 popmon
 varclushi
 pytest
-<<<<<<< HEAD
 coverage
 py4j
 tensorflow
-=======
 cython
 soupsieve
 fsspec
 s3fs
-findspark
->>>>>>> 17444222
+findspark