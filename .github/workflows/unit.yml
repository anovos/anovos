name: Unit Test

on:
  push:
    paths:
      - 'requirements.txt'
      - 'src/**'
      - '!**.md'
      - '!.github/**'

jobs:
  test:
    runs-on: ubuntu-latest
    continue-on-error: ${{ matrix.experimental }}
    strategy:
      fail-fast: false
      max-parallel: 4
      matrix:
        include:
          - python: '3.7'
            spark: '2.4.8'
            hadoop: '2.7'
            java: '8'
            experimental: false
          - python: '3.9'
            spark: '3.1.3'
            hadoop: '3.2'
            java: '11'
            experimental: false
          - python: '3.9'
            spark: '3.2.1'
            hadoop: '3.2'
            java: '11'
            experimental: false
    steps:
      - uses: actions/setup-python@v3
        with:
          python-version: ${{ matrix.python }}

      - uses: actions/setup-java@v3
        with:
          distribution: 'zulu'
          java-version: ${{ matrix.java }}

      - uses: vemonet/setup-spark@v1
        with:
          spark-version: ${{ matrix.spark }}
          hadoop-version: ${{ matrix.hadoop }}

      - name: Checkout code
        uses: actions/checkout@master

      - name: Install Python requirements
        run: |
          python -m pip install --upgrade pip
          pip install pytest pytest-cov wheel
          pip install -r requirements.txt

      - name: Check SPARK_HOME
        run: |
          echo $SPARK_HOME
          ls $SPARK_HOME

<<<<<<< HEAD
      - name: Run the unit tests for data_ingest module
=======
      - name: Load sentence_transformer cache
        uses: actions/cache@v2.1.7
        with:
          path: ~/.cache/sentence-transformers_all-mpnet-base-v2
          key: ${{ runner.os }}-sentence_transformers-${{ matrix.python}}-${{ hashFiles('./requirements.txt') }}
          restore-keys: |
            ${{ runner.os }}-sentence_transformers-${{ matrix.python}}-
            ${{ runner.os }}-sentence_transformers-

      - name: Set SENTENCE_TRANSFORMERS_HOME
        run: |
          export SENTENCE_TRANSFORMERS_HOME="~/.cache"

      - name: Run the unit tests for feature_recommender
        run: |
          pytest -v --cov=src/main/anovos src/test/anovos/feature_recommender

      - name: Run the unit tests for data_ingest, analyzer, drift modules
>>>>>>> df9413f9
        run: |
          pytest -v --cov=src/main/anovos src/test/anovos/data_ingest

      - name: Run the unit tests for data_analyzer module 
        run: |
          pytest -v --cov=src/main/anovos src/test/anovos/data_analyzer/test_ts_analyzer.py src/test/anovos/data_analyzer/test_association_evaluator.py src/test/anovos/data_analyzer/test_quality_checker.py src/test/anovos/data_analyzer/test_stats_generator.py

      - name: Run the unit tests for drift module
        run: |
          pytest -v --cov=src/main/anovos src/test/anovos/drift

      - name: Run the unit tests for transformers module
        run: |
          pytest -v --cov=src/main/anovos src/test/anovos/data_transformer<|MERGE_RESOLUTION|>--- conflicted
+++ resolved
@@ -61,9 +61,6 @@
           echo $SPARK_HOME
           ls $SPARK_HOME
 
-<<<<<<< HEAD
-      - name: Run the unit tests for data_ingest module
-=======
       - name: Load sentence_transformer cache
         uses: actions/cache@v2.1.7
         with:
@@ -81,8 +78,7 @@
         run: |
           pytest -v --cov=src/main/anovos src/test/anovos/feature_recommender
 
-      - name: Run the unit tests for data_ingest, analyzer, drift modules
->>>>>>> df9413f9
+      - name: Run the unit tests for data_ingest module
         run: |
           pytest -v --cov=src/main/anovos src/test/anovos/data_ingest
 
