name: Unit Test

on:
  push:
    paths:
      - 'requirements.txt'
      - 'src/**'
      - '!**.md'
      - '!.github/**'

jobs:
  test:
    runs-on: ubuntu-latest
    continue-on-error: ${{ matrix.experimental }}
    strategy:
      fail-fast: false
      max-parallel: 4
      matrix:
        include:
          - python: '3.7'
            spark: '2.4.8'
            hadoop: '2.7'
            java: '8'
            experimental: false
          - python: '3.9'
            spark: '3.1.3'
            hadoop: '3.2'
            java: '11'
            experimental: false
          - python: '3.9'
            spark: '3.2.1'
            hadoop: '3.2'
            java: '11'
            experimental: false
    steps:
      - uses: actions/setup-python@v3
        with:
          python-version: ${{ matrix.python }}

      - uses: actions/setup-java@v3
        with:
          distribution: 'zulu'
          java-version: ${{ matrix.java }}

      - uses: vemonet/setup-spark@v1
        with:
          spark-version: ${{ matrix.spark }}
          hadoop-version: ${{ matrix.hadoop }}

      - name: Checkout code
        uses: actions/checkout@master

      - name: Install Python requirements
        run: |
          python -m pip install --upgrade pip
          pip install pytest pytest-cov wheel
          pip install -r requirements.txt

      - name: Check SPARK_HOME
        run: |
          echo $SPARK_HOME
          ls $SPARK_HOME

<<<<<<< HEAD
      - name: Load sentence_transformer cache
        uses: actions/cache@v2.1.7
        with:
          path: ~/.cache/sentence-transformers_all-mpnet-base-v2
          key: ${{ runner.os }}-sentence_transformers-${{ matrix.python}}-${{ hashFiles('./requirements.txt') }}
          restore-keys: |
            ${{ runner.os }}-sentence_transformers-${{ matrix.python}}-
            ${{ runner.os }}-sentence_transformers-

      - name: Set SENTENCE_TRANSFORMERS_HOME
        run: |
          echo "SENTENCE_TRANSFORMERS_HOME=${'~/.cache'}" >> $GITHUB_ENV
          echo "PATH=$PATH:${'~/.cache'}" >> $GITHUB_ENV

      - name: Run the unit tests for data_ingest, analyzer, drift modules
        run: |
          pytest -v --cov=src/main/anovos src/test/anovos/data_ingest src/test/anovos/data_analyzer src/test/anovos/drift
      - name: Run unit tests for transformers module
        run: |
          pytest -v --cov=src/main/anovos src/test/anovos/data_transformer
      - name: Run the unit tests for feature_recommender
        run: |
          pytest -v --cov=src/main/anovos src/test/anovos/feature_recommender
=======
      - name: Run the unit tests for data_ingest, analyzer, drift modules
        run: |
          pytest -v --cov=src/main/anovos src/test/anovos/data_ingest src/test/anovos/data_analyzer src/test/anovos/drift

      - name: Run unit tests for transformers module
        run: |
          pytest -v --cov=src/main/anovos src/test/anovos/data_transformer
>>>>>>> 119953c8
<|MERGE_RESOLUTION|>--- conflicted
+++ resolved
@@ -61,7 +61,6 @@
           echo $SPARK_HOME
           ls $SPARK_HOME
 
-<<<<<<< HEAD
       - name: Load sentence_transformer cache
         uses: actions/cache@v2.1.7
         with:
@@ -84,13 +83,4 @@
           pytest -v --cov=src/main/anovos src/test/anovos/data_transformer
       - name: Run the unit tests for feature_recommender
         run: |
-          pytest -v --cov=src/main/anovos src/test/anovos/feature_recommender
-=======
-      - name: Run the unit tests for data_ingest, analyzer, drift modules
-        run: |
-          pytest -v --cov=src/main/anovos src/test/anovos/data_ingest src/test/anovos/data_analyzer src/test/anovos/drift
-
-      - name: Run unit tests for transformers module
-        run: |
-          pytest -v --cov=src/main/anovos src/test/anovos/data_transformer
->>>>>>> 119953c8
+          pytest -v --cov=src/main/anovos src/test/anovos/feature_recommender