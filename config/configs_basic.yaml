#input_dataset: ETL configurations of main dataset.
#input_dataset can be renamed but need to change the name in main script as well
#keys of input_dataset are function names (cannot be renamed) & values are function arguments (value can be null to skip except for read_dataset)
#delete_column/select_column: arguments can be in front or under as list_of_cols
#list_of_cols: list or string with multiple columns separated by | (refer doc string for further details)
input_dataset:
  read_dataset:
    file_path: "data/income_dataset/csv"
    file_type: csv
    file_configs:
      header: True
      delimiter: ","
      inferSchema: True
  delete_column: ['logfnl']
  select_column: null
  rename_column:
    list_of_cols: ['marital-status','education-num']
    list_of_newcols: ['marital_status','education_num']
  recast_column:
    list_of_cols: ['age','education_num']
    list_of_dtypes: ['float','float']

concatenate_dataset:
  method: name
  dataset1:
    read_dataset:
      file_path: "data/income_dataset/parquet"
      file_type: parquet
    delete_column: ['logfnl']
    select_column: null
    rename_column:
      list_of_cols: ['marital-status','education-num']
      list_of_newcols: ['marital_status','education_num']
    recast_column:
      list_of_cols: ['age','education_num']
      list_of_dtypes: ['float','float']

  dataset2:
    read_dataset:
      file_path: "data/income_dataset/parquet"
      file_type: parquet
    delete_column: ['logfnl']
    select_column: null
    rename_column:
      list_of_cols: ['marital-status','education-num']
      list_of_newcols: ['marital_status','education_num']
    recast_column:
      list_of_cols: ['age','education_num']
      list_of_dtypes: ['float','float']

join_dataset:
  join_cols: ifa
  join_type: inner
  dataset1:
    read_dataset:
      file_path: "data/income_dataset/join"
      file_type: avro
    delete_column: null
    select_column: null
    rename_column:
      list_of_cols: "age|workclass"
      list_of_newcols: "dupl_age|dupl_workclass"
    recast_column: null

timeseries_analyzer:
  auto_detection: True
  id_col: 'ifa'
  tz_offset: 'local'
  inspection: False
  analysis_level: 'daily'
  max_days: 3600

anovos_basic_report:
  basic_report: True
  report_args:
    id_col: ifa
    label_col: income
    event_label: '>50K'
    skip_corr_matrix: True
    output_path: report_stats

#if anovos_basic_report.basic_report is True, then all configs below are ignored.
stats_generator:
  metric: ['global_summary','measures_of_counts','measures_of_centralTendency','measures_of_cardinality'
            ,'measures_of_percentiles','measures_of_dispersion','measures_of_shape']
  metric_args:
    list_of_cols: all
    drop_cols: ['ifa']

quality_checker:
  duplicate_detection:
    list_of_cols: all
    drop_cols: ['ifa']
    treatment: True

  nullRows_detection:
    list_of_cols: all
    drop_cols: []
    treatment: True
    treatment_threshold: 0.75

  invalidEntries_detection:
    list_of_cols: all
    drop_cols: ['ifa']
    treatment: True
    output_mode: replace

  IDness_detection:
    list_of_cols: all
    drop_cols: ['ifa']
    treatment: True
    treatment_threshold: 0.9

  biasedness_detection:
    list_of_cols: all
    drop_cols: ['income']
    treatment: True
    treatment_threshold: 0.98

  outlier_detection:
    list_of_cols: all
    drop_cols: ['ifa','income']
    detection_side: upper
    detection_configs:
      pctile_lower: 0.05
      pctile_upper: 0.90
      stdev_lower: 3.0
      stdev_upper: 3.0
      IQR_lower: 1.5
      IQR_upper: 1.5
      min_validation: 2
    treatment: True
    treatment_method: value_replacement
    pre_existing_model: False
    model_path: NA
    output_mode: replace

  nullColumns_detection:
    list_of_cols: all
    drop_cols: ['ifa','income']
    treatment: True
    treatment_method: MMM
    treatment_configs:
      method_type: median
      pre_existing_model: False
      model_path: NA
      output_mode: replace


association_evaluator:

  correlation_matrix:
    list_of_cols: all
    drop_cols: ['ifa']

  IV_calculation:
    list_of_cols: all
    drop_cols: ifa
    label_col: income
    event_label: '>50K'
    encoding_configs:
      bin_method: equal_frequency
      bin_size: 10
      monotonicity_check: 0

  IG_calculation:
    list_of_cols: all
    drop_cols: ifa
    label_col: income
    event_label: '>50K'
    encoding_configs:
      bin_method: equal_frequency
      bin_size: 10
      monotonicity_check: 0

  variable_clustering:
    list_of_cols: all
    drop_cols: ifa|income


drift_detector:
  drift_statistics:
    configs:
      list_of_cols: all
      drop_cols: ['ifa','income']
      method_type: all
      threshold: 0.1
      bin_method: equal_range
      bin_size: 10
      pre_existing_source: False
      source_path: NA

    source_dataset:
      read_dataset:
        file_path: "data/income_dataset/source"
        file_type: csv
        file_configs:
          header: True
          delimiter: ","
          inferSchema: True
      delete_column: ['logfnl']
      select_column: null
      rename_column:
        list_of_cols: ['marital-status','education-num']
        list_of_newcols: ['marital_status','education_num']
      recast_column:
        list_of_cols: ['age','education_num']
        list_of_dtypes: ['float','float']

  stability_index:

    configs:
      metric_weightages:
        mean: 0.5
        stddev: 0.3
        kurtosis: 0.2
      existing_metric_path: ''
      appended_metric_path: 'si_metrics'
      threshold: 2

    dataset1:
      read_dataset:
        file_path: "data/income_dataset/stability_index/0"
        file_type: csv
        file_configs:
          header: True
          delimiter: ","
          inferSchema: True

    dataset2:
      read_dataset:
        file_path: "data/income_dataset/stability_index/1"
        file_type: csv
        file_configs:
          header: True
          delimiter: ","
          inferSchema:

    dataset3:
      read_dataset:
        file_path: "data/income_dataset/stability_index/2"
        file_type: csv
        file_configs:
          header: True
          delimiter: ","
          inferSchema: True

    dataset4:
      read_dataset:
        file_path: "data/income_dataset/stability_index/3"
        file_type: csv
        file_configs:
          header: True
          delimiter: ","
          inferSchema: True

    dataset5:
      read_dataset:
        file_path: "data/income_dataset/stability_index/4"
        file_type: csv
        file_configs:
          header: True
          delimiter: ","
          inferSchema: True

    dataset6:
      read_dataset:
        file_path: "data/income_dataset/stability_index/5"
        file_type: csv
        file_configs:
          header: True
          delimiter: ","
          inferSchema: True

    dataset7:
      read_dataset:
        file_path: "data/income_dataset/stability_index/6"
        file_type: csv
        file_configs:
          header: True
          delimiter: ","
          inferSchema: True

    dataset8:
      read_dataset:
        file_path: "data/income_dataset/stability_index/7"
        file_type: csv
        file_configs:
          header: True
          delimiter: ","
          inferSchema: True

    dataset9:
      read_dataset:
        file_path: "data/income_dataset/stability_index/8"
        file_type: csv
        file_configs:
          header: True
          delimiter: ","
          inferSchema: True


report_preprocessing:
  master_path: 'report_stats'
  charts_to_objects:
    list_of_cols: all
    drop_cols: ifa
    label_col: income
    event_label: '>50K'
    bin_method: equal_frequency
    bin_size: 10
    drift_detector: True
    outlier_charts: False
    source_path: "NA"

report_generation:
  master_path: 'report_stats'
  id_col: 'ifa'
  label_col: 'income'
  corr_threshold: 0.4
  iv_threshold: 0.02
  drift_threshold_model: 0.1
  dataDict_path: 'data/income_dataset/data_dictionary.csv'
  metricDict_path: 'data/metric_dictionary.csv'
  final_report_path: 'report_stats'

transformers:
  numerical_mathops:
    feature_transformation:
      list_of_cols: all
      drop_cols: []
      method_type: sqrt

    boxcox_transformation:
      list_of_cols: age|education_num
      drop_cols: []

  numerical_binning:
    attribute_binning:
      list_of_cols: all
      drop_cols: []
      method_type: equal_frequency
      bin_size: 10
      bin_dtype: numerical

  numerical_expression:
    expression_parser:
      list_of_expr: 'log(age) + 1.5|sin(capital-gain)+cos(capital-loss)'

  categorical_outliers:
    outlier_categories:
      list_of_cols: all
      drop_cols: ['ifa','income']
      coverage: 0.9
      max_category: 20

  categorical_encoding:
    # cat_to_num_unsupervised:
    #   list_of_cols: 'all'
    #   drop_cols: ['ifa']
    #   method_type: onehot_encoding

    cat_to_num_supervised:
      list_of_cols: all
      drop_cols: ['ifa']
      label_col: income
      event_label: '>50K'

  numerical_rescaling:
    # normalization:
    #   list_of_cols: all

    # z_standardization:
    #   list_of_cols: all

    IQR_standardization:
      list_of_cols: all


  numerical_latentFeatures:
    PCA_latentFeatures:
      list_of_cols: all
      explained_variance_cutoff: 0.95
      standardization: False
      imputation: True


<<<<<<< HEAD
=======
    # autoencoder_latentFeatures:
    #   list_of_cols: all
    #   reduction_params: 0.5
    #   sample_size: 10000
    #   epochs: 20
    #   batch_size: 256


>>>>>>> 1a2cd61a
write_intermediate:
  file_path: "intermediate_data"
  file_type: csv
  file_configs:
    mode: overwrite
    header: True
    delimiter: ","
    inferSchema: True

write_main:
  file_path: "output"
  file_type: parquet
  file_configs:
    mode: overwrite

write_stats:
  file_path: "stats"
  file_type: parquet
  file_configs:
    mode: overwrite<|MERGE_RESOLUTION|>--- conflicted
+++ resolved
@@ -385,17 +385,6 @@
       imputation: True
 
 
-<<<<<<< HEAD
-=======
-    # autoencoder_latentFeatures:
-    #   list_of_cols: all
-    #   reduction_params: 0.5
-    #   sample_size: 10000
-    #   epochs: 20
-    #   batch_size: 256
-
-
->>>>>>> 1a2cd61a
 write_intermediate:
   file_path: "intermediate_data"
   file_type: csv
