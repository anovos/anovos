#input_dataset: ETL configurations of main dataset.
#input_dataset can be renamed but need to change the name in main script as well
#keys of input_dataset are function names (cannot be renamed) & values are function arguments (value can be null to skip except for read_dataset)
#delete_column/select_column: arguments can be in front or under as list_of_cols
#list_of_cols: list or string with multiple columns separated by | (refer doc string for further details)
input_dataset:
  read_dataset:
    file_path: "data/income_dataset/csv"
    file_type: csv
    file_configs:
      header: True
      delimiter: ","
      inferSchema: True
  delete_column: ['logfnl']
  select_column: null
  rename_column:
    list_of_cols: ['marital-status','education-num']
    list_of_newcols: ['marital_status','education_num']
  recast_column:
    list_of_cols: ['age','education_num']
    list_of_dtypes: ['float','float']

<<<<<<< HEAD
=======
concatenate_dataset:
  method: name
  dataset1:
    read_dataset:
      file_path: "data/income_dataset/parquet"
      file_type: parquet
    delete_column: ['logfnl']
    select_column: null
    rename_column:
      list_of_cols: ['marital-status','education-num']
      list_of_newcols: ['marital_status','education_num']
    recast_column:
      list_of_cols: ['age','education_num']
      list_of_dtypes: ['float','float']

  dataset2:
    read_dataset:
      file_path: "data/income_dataset/parquet"
      file_type: parquet
    delete_column: ['logfnl']
    select_column: null
    rename_column:
      list_of_cols: ['marital-status','education-num']
      list_of_newcols: ['marital_status','education_num']
    recast_column:
      list_of_cols: ['age','education_num']
      list_of_dtypes: ['float','float']

join_dataset:
  join_cols: ifa
  join_type: inner
  dataset1:
    read_dataset:
      file_path: "data/income_dataset/join"
      file_type: avro
    delete_column: null
    select_column: null
    rename_column:
      list_of_cols: "age|workclass"
      list_of_newcols: "dupl_age|dupl_workclass"
    recast_column: null

timeseries_analyzer:
  auto_detection: True
  id_col: 'ifa'
  tz_offset: 'local'
  inspection: False
  analysis_level: 'daily'
  max_days: 3600

>>>>>>> d99f7128
anovos_basic_report:
  basic_report: True
  report_args:
    id_col: ifa
    label_col: income
    event_label: '>50K'
    skip_corr_matrix: True
    output_path: report_stats

<<<<<<< HEAD
=======
#if anovos_basic_report.basic_report is True, then all configs below are ignored.
stats_generator:
  metric: ['global_summary','measures_of_counts','measures_of_centralTendency','measures_of_cardinality'
            ,'measures_of_percentiles','measures_of_dispersion','measures_of_shape']
  metric_args:
    list_of_cols: all
    drop_cols: ['ifa']

quality_checker:
  duplicate_detection:
    list_of_cols: all
    drop_cols: ['ifa']
    treatment: True

  nullRows_detection:
    list_of_cols: all
    drop_cols: []
    treatment: True
    treatment_threshold: 0.75

  invalidEntries_detection:
    list_of_cols: all
    drop_cols: ['ifa']
    treatment: True
    output_mode: replace

  IDness_detection:
    list_of_cols: all
    drop_cols: ['ifa']
    treatment: True
    treatment_threshold: 0.9

  biasedness_detection:
    list_of_cols: all
    drop_cols: ['income']
    treatment: True
    treatment_threshold: 0.98

  outlier_detection:
    list_of_cols: all
    drop_cols: ['ifa','income']
    detection_side: upper
    detection_configs:
      pctile_lower: 0.05
      pctile_upper: 0.90
      stdev_lower: 3.0
      stdev_upper: 3.0
      IQR_lower: 1.5
      IQR_upper: 1.5
      min_validation: 2
    treatment: True
    treatment_method: value_replacement
    pre_existing_model: False
    model_path: NA
    output_mode: replace

  nullColumns_detection:
    list_of_cols: all
    drop_cols: ['ifa','income']
    treatment: True
    treatment_method: MMM
    treatment_configs:
      method_type: median
      pre_existing_model: False
      model_path: NA
      output_mode: replace


cat_to_num_transformer:
  list_of_cols: all
  drop_cols: 'ifa'
  method_type: unsupervised
  encoding: label_encoding
  label_col:
  event_label:

association_evaluator:

  correlation_matrix:
    list_of_cols: all
    drop_cols: ['ifa']

  IV_calculation:
    list_of_cols: all
    drop_cols: ifa
    label_col: income
    event_label: '>50K'
    encoding_configs:
      bin_method: equal_frequency
      bin_size: 10
      monotonicity_check: 0

  IG_calculation:
    list_of_cols: all
    drop_cols: ifa
    label_col: income
    event_label: '>50K'
    encoding_configs:
      bin_method: equal_frequency
      bin_size: 10
      monotonicity_check: 0

  variable_clustering:
    list_of_cols: all
    drop_cols: ifa|income


drift_detector:
  drift_statistics:
    configs:
      list_of_cols: all
      drop_cols: ['ifa','income']
      method_type: all
      threshold: 0.1
      bin_method: equal_range
      bin_size: 10
      pre_existing_source: False
      source_path: NA

    source_dataset:
      read_dataset:
        file_path: "data/income_dataset/source"
        file_type: csv
        file_configs:
          header: True
          delimiter: ","
          inferSchema: True
      delete_column: ['logfnl']
      select_column: null
      rename_column:
        list_of_cols: ['marital-status','education-num']
        list_of_newcols: ['marital_status','education_num']
      recast_column:
        list_of_cols: ['age','education_num']
        list_of_dtypes: ['float','float']

  stability_index:

    configs:
      metric_weightages:
        mean: 0.5
        stddev: 0.3
        kurtosis: 0.2
      existing_metric_path: ''
      appended_metric_path: 'si_metrics'
      threshold: 2

    dataset1:
      read_dataset:
        file_path: "data/income_dataset/stability_index/0"
        file_type: csv
        file_configs:
          header: True
          delimiter: ","
          inferSchema: True

    dataset2:
      read_dataset:
        file_path: "data/income_dataset/stability_index/1"
        file_type: csv
        file_configs:
          header: True
          delimiter: ","
          inferSchema:

    dataset3:
      read_dataset:
        file_path: "data/income_dataset/stability_index/2"
        file_type: csv
        file_configs:
          header: True
          delimiter: ","
          inferSchema: True

    dataset4:
      read_dataset:
        file_path: "data/income_dataset/stability_index/3"
        file_type: csv
        file_configs:
          header: True
          delimiter: ","
          inferSchema: True

    dataset5:
      read_dataset:
        file_path: "data/income_dataset/stability_index/4"
        file_type: csv
        file_configs:
          header: True
          delimiter: ","
          inferSchema: True

    dataset6:
      read_dataset:
        file_path: "data/income_dataset/stability_index/5"
        file_type: csv
        file_configs:
          header: True
          delimiter: ","
          inferSchema: True

    dataset7:
      read_dataset:
        file_path: "data/income_dataset/stability_index/6"
        file_type: csv
        file_configs:
          header: True
          delimiter: ","
          inferSchema: True

    dataset8:
      read_dataset:
        file_path: "data/income_dataset/stability_index/7"
        file_type: csv
        file_configs:
          header: True
          delimiter: ","
          inferSchema: True

    dataset9:
      read_dataset:
        file_path: "data/income_dataset/stability_index/8"
        file_type: csv
        file_configs:
          header: True
          delimiter: ","
          inferSchema: True


report_preprocessing:
  master_path: 'report_stats'
  charts_to_objects:
    list_of_cols: all
    drop_cols: ifa
    label_col: income
    event_label: '>50K'
    bin_method: equal_frequency
    bin_size: 10
    drift_detector: True
    outlier_charts: False
    source_path: "NA"

report_generation:
  master_path: 'report_stats'
  id_col: 'ifa'
  label_col: 'income'
  corr_threshold: 0.4
  iv_threshold: 0.02
  drift_threshold_model: 0.1
  dataDict_path: 'data/income_dataset/data_dictionary.csv'
  metricDict_path: 'data/metric_dictionary.csv'
  final_report_path: 'report_stats'

transformers:
  numerical_mathops:
    feature_transformation:
      list_of_cols: all
      drop_cols: []
      method_type: sqrt

    boxcox_transformation:
      list_of_cols: age|education_num
      drop_cols: []

  numerical_binning:
    attribute_binning:
      list_of_cols: all
      drop_cols: []
      method_type: equal_frequency
      bin_size: 10
      bin_dtype: numerical

  numerical_expression:
    expression_parser:
      list_of_expr: 'log(age) + 1.5|sin(capital-gain)+cos(capital-loss)'

  categorical_outliers:
    outlier_categories:
      list_of_cols: all
      drop_cols: ['ifa','income']
      coverage: 0.9
      max_category: 20

  categorical_encoding:
    # cat_to_num_unsupervised:
    #   list_of_cols: 'all'
    #   drop_cols: ['ifa']
    #   method_type: onehot_encoding

    cat_to_num_supervised:
      list_of_cols: all
      drop_cols: ['ifa']
      label_col: income
      event_label: '>50K'

  numerical_rescaling:
    # normalization:
    #   list_of_cols: all

    # z_standardization:
    #   list_of_cols: all

    IQR_standardization:
      list_of_cols: all


  numerical_latentFeatures:
    PCA_latentFeatures:
      list_of_cols: all
      explained_variance_cutoff: 0.95
      standardization: False
      imputation: True


>>>>>>> d99f7128
write_intermediate:
  file_path: "intermediate_data"
  file_type: csv
  file_configs:
    mode: overwrite
    header: True
    delimiter: ","
    inferSchema: True

write_main:
  file_path: "../anovos_repo/data/output/"
  file_type: parquet
  file_configs:
    mode: overwrite

write_stats:
  file_path: "stats"
  file_type: parquet
  file_configs:
    mode: overwrite<|MERGE_RESOLUTION|>--- conflicted
+++ resolved
@@ -20,8 +20,6 @@
     list_of_cols: ['age','education_num']
     list_of_dtypes: ['float','float']
 
-<<<<<<< HEAD
-=======
 concatenate_dataset:
   method: name
   dataset1:
@@ -72,7 +70,6 @@
   analysis_level: 'daily'
   max_days: 3600
 
->>>>>>> d99f7128
 anovos_basic_report:
   basic_report: True
   report_args:
@@ -82,8 +79,7 @@
     skip_corr_matrix: True
     output_path: report_stats
 
-<<<<<<< HEAD
-=======
+
 #if anovos_basic_report.basic_report is True, then all configs below are ignored.
 stats_generator:
   metric: ['global_summary','measures_of_counts','measures_of_centralTendency','measures_of_cardinality'
@@ -397,8 +393,6 @@
       standardization: False
       imputation: True
 
-
->>>>>>> d99f7128
 write_intermediate:
   file_path: "intermediate_data"
   file_type: csv
