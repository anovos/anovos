--- conflicted
+++ resolved
@@ -72,11 +72,6 @@
     mainfunc_to_args = {
         "biasedness_detection": ["stats_mode"],
         "IDness_detection": ["stats_unique"],
-<<<<<<< HEAD
-        "outlier_detection": ["stats_unique"],
-=======
-        "correlation_matrix": ["stats_unique"],
->>>>>>> 77c4c327
         "nullColumns_detection": ["stats_unique", "stats_mode", "stats_missing"],
         "variable_clustering": ["stats_unique", "stats_mode"],
     }
