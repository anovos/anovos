# coding=utf-8

"""This module generates the final report output specific to the intermediate data generated across each of the modules. The final report, however, can be proccessed through the config.yaml file or by generating it through the respective functions.

Below are some of the functions used to process the final output.

- line_chart_gen_stability
- data_analyzer_output
- drift_stability_ind
- chart_gen_list
- executive_summary_gen
- wiki_generator
- descriptive_statistics
- quality_check
- attribute_associations
- data_drift_stability
- plotSeasonalDecompose
- gen_time_series_plots
- list_ts_remove_append
- ts_viz_1_1 — ts_viz_1_3
- ts_viz_2_1 — ts_viz_2_3
- ts_viz_3_1 — ts_viz_3_3
- ts_landscape
- ts_stats
- ts_viz_generate
- anovos_report

However, each of the functions have been detailed in the respective sections across the parameters used.

"""

import json
import os
import subprocess
import datapane as dp
import numpy as np
import pandas as pd
import plotly.express as px
import plotly.graph_objects as go
from loguru import logger
<<<<<<< HEAD
import dateutil.parser
from statsmodels.tsa.seasonal import seasonal_decompose
import plotly.tools as tls
import plotly.express as px
import plotly.graph_objects as go
import pandas as pd
import numpy as np
from plotly.subplots import make_subplots
import datapane as dp
from statsmodels.tsa.stattools import adfuller, kpss
from sklearn.preprocessing import PowerTransformer
=======
>>>>>>> 91790ee3
from anovos.shared.utils import ends_with
import warnings

warnings.filterwarnings("ignore")

global_theme = px.colors.sequential.Plasma
global_theme_r = px.colors.sequential.Plasma_r
global_plot_bg_color = "rgba(0,0,0,0)"
global_paper_bg_color = "rgba(0,0,0,0)"
default_template = (
    dp.HTML(
        """
        <html>
            <img src="https://mobilewalla-anovos.s3.amazonaws.com/anovos.png"
                style="height:100px;display:flex;margin:auto;float:right"
            />
        </html>"""
    ),
    dp.Text("# ML-Anovos Report"),
)


def remove_u_score(col):
    """
<<<<<<< HEAD

    This functions help to remove the "_" present in a specific text

=======
>>>>>>> 91790ee3
    Parameters
    ----------
    col
        Analysis column containing "_" present gets replaced along with upper case conversion
    Returns
    -------
    """
    col_ = col.split("_")
    bl = []
    for i in col_:
        if i == "nullColumns" or i == "nullRows":
            bl.append("Null")
        else:
            bl.append(i[0].upper() + i[1:])
    return " ".join(bl)


def line_chart_gen_stability(df1, df2, col):

    """
<<<<<<< HEAD

    This function helps to produce charts which are specific to data stability index. It taken into account the stability input along with the analysis column to produce the desired output.

=======
>>>>>>> 91790ee3
    Parameters
    ----------
    df1
        Analysis dataframe pertaining to summarized stability metrics
    df2
        Analysis dataframe pertaining to historical data
    col
        Analysis column
    Returns
    -------
    """

    def val_cat(val):
        """
        Parameters
        ----------
        val

        Returns
        -------
        """
        if val >= 3.5:
            return "Very Stable"
        elif val >= 3 and val < 3.5:
            return "Stable"
        elif val >= 2 and val < 3:
            return "Marginally Stable"
        elif val >= 1 and val < 2:
            return "Unstable"
        elif val >= 0 and val < 1:
            return "Very Unstable"
        else:
            return "Out of Range"

    val_si = list(df2[df2["attribute"] == col].stability_index.values)[0]
    f1 = go.Figure()
    f1.add_trace(
        go.Indicator(
            mode="gauge+number",
            value=val_si,
            gauge={
                "axis": {"range": [None, 4], "tickwidth": 1, "tickcolor": "black"},
                "bgcolor": "white",
                "steps": [
                    {"range": [0, 1], "color": px.colors.sequential.Reds[7]},
                    {"range": [1, 2], "color": px.colors.sequential.Reds[6]},
                    {"range": [2, 3], "color": px.colors.sequential.Oranges[4]},
                    {"range": [3, 3.5], "color": px.colors.sequential.BuGn[7]},
                    {"range": [3.5, 4], "color": px.colors.sequential.BuGn[8]},
                ],
                "threshold": {
                    "line": {"color": "black", "width": 3},
                    "thickness": 1,
                    "value": val_si,
                },
                "bar": {"color": global_plot_bg_color},
            },
            title={"text": "Order of Stability: " + val_cat(val_si)},
        )
    )
    f1.update_layout(height=400, font={"color": "black", "family": "Arial"})
    f5 = "Stability Index for " + str(col.upper())
    if len(df1.columns) > 0:
        df1 = df1[df1["attribute"] == col]
        f2 = px.line(
            df1,
            x="idx",
            y="mean",
            markers=True,
            title="CV of Mean is "
            + str(list(df2[df2["attribute"] == col].mean_cv.values)[0]),
        )
        f2.update_traces(line_color=global_theme[2], marker=dict(size=14))
        f2.layout.plot_bgcolor = global_plot_bg_color
        f2.layout.paper_bgcolor = global_paper_bg_color
        f3 = px.line(
            df1,
            x="idx",
            y="stddev",
            markers=True,
            title="CV of Stddev is "
            + str(list(df2[df2["attribute"] == col].stddev_cv.values)[0]),
        )
        f3.update_traces(line_color=global_theme[6], marker=dict(size=14))
        f3.layout.plot_bgcolor = global_plot_bg_color
        f3.layout.paper_bgcolor = global_paper_bg_color
        f4 = px.line(
            df1,
            x="idx",
            y="kurtosis",
            markers=True,
            title="CV of Kurtosis is "
            + str(list(df2[df2["attribute"] == col].kurtosis_cv.values)[0]),
        )
        f4.update_traces(line_color=global_theme[4], marker=dict(size=14))
        f4.layout.plot_bgcolor = global_plot_bg_color
        f4.layout.paper_bgcolor = global_paper_bg_color
        return dp.Group(
            dp.Text("#"),
            dp.Text(f5),
            dp.Plot(f1),
            dp.Group(dp.Plot(f2), dp.Plot(f3), dp.Plot(f4), columns=3),
            rows=4,
            label=col,
        )
    else:
        return dp.Group(dp.Text("#"), dp.Text(f5), dp.Plot(f1), rows=3, label=col)


def data_analyzer_output(master_path, avl_recs_tab, tab_name):

    """
<<<<<<< HEAD

    This section produces output in form of datapane objects which is specific to the different data analyzer modules. It is used by referring to the Master path along with the Available list of metrics & the Tab name.

=======
>>>>>>> 91790ee3
    Parameters
    ----------
    master_path
        Path containing all the output from analyzed data
    avl_recs_tab
        Available file names from the analysis tab
    tab_name
        Analysis tab from association_evaluator / quality_checker / stats_generator
    Returns
    -------
    """

    df_list = []
    df_plot_list = []
    # @FIXME: unused variables
    plot_list = []
    avl_recs_tab = [x for x in avl_recs_tab if "global_summary" not in x]
    for index, i in enumerate(avl_recs_tab):
        data = pd.read_csv(ends_with(master_path) + str(i) + ".csv")
        if len(data.index) == 0:
            continue
        if tab_name == "quality_checker":
            if i == "duplicate_detection":
                duplicate_recs = pd.read_csv(
                    ends_with(master_path) + str(i) + ".csv"
                ).round(3)
                _unique_rows_count = int(
                    duplicate_recs[
                        duplicate_recs["metric"] == "unique_rows_count"
                    ].value.values
                )
                _rows_count = int(
                    duplicate_recs[
                        duplicate_recs["metric"] == "rows_count"
                    ].value.values
                )
                _duplicate_rows_count = int(
                    duplicate_recs[
                        duplicate_recs["metric"] == "duplicate_rows"
                    ].value.values
                )
                _duplicate_pct = float(
                    duplicate_recs[
                        duplicate_recs["metric"] == "duplicate_pct"
                    ].value.values
                    * 100.0
                )
                unique_rows_count = f" No. Of Unique Rows: ** {_unique_rows_count}, **"
                # @FIXME: variable names exists in outer scope
                rows_count = f" No. of Rows: ** {_rows_count}, **"
                duplicate_rows = (
                    f" No. of Duplicate Rows: ** {_duplicate_rows_count}, **"
                )
                duplicate_pct = f" Percentage of Duplicate Rows: ** {_duplicate_pct}%**"
                df_list.append(
                    [
                        dp.Text("### " + str(remove_u_score(i))),
                        dp.Group(
                            dp.Text(rows_count),
                            dp.Text(unique_rows_count),
                            dp.Text(duplicate_rows),
                            dp.Text(duplicate_pct),
                            rows=4,
                        ),
                        dp.Text("#"),
                        dp.Text("#"),
                    ]
                )
            elif i == "outlier_detection":
                df_list.append(
                    [
                        dp.Text("### " + str(remove_u_score(i))),
                        dp.DataTable(
                            pd.read_csv(ends_with(master_path) + str(i) + ".csv").round(
                                3
                            )
                        ),
                        "outlier_charts_placeholder",
                    ]
                )
            else:
                df_list.append(
                    [
                        dp.Text("### " + str(remove_u_score(i))),
                        dp.DataTable(
                            pd.read_csv(ends_with(master_path) + str(i) + ".csv").round(
                                3
                            )
                        ),
                        dp.Text("#"),
                        dp.Text("#"),
                    ]
                )
        elif tab_name == "association_evaluator":
            for j in avl_recs_tab:
                if j == "correlation_matrix":
                    df_list_ = pd.read_csv(
                        ends_with(master_path) + str(j) + ".csv"
                    ).round(3)
                    feats_order = list(df_list_["attribute"].values)
                    df_list_ = df_list_.round(3)
                    fig = px.imshow(
                        df_list_[feats_order],
                        y=feats_order,
                        color_continuous_scale=global_theme,
                        aspect="auto",
                    )
                    fig.layout.plot_bgcolor = global_plot_bg_color
                    fig.layout.paper_bgcolor = global_paper_bg_color
                    # fig.update_layout(title_text=str("Correlation Plot "))
                    df_plot_list.append(
                        dp.Group(
                            dp.Text("##"),
                            dp.DataTable(df_list_[["attribute"] + feats_order]),
                            dp.Plot(fig),
                            rows=3,
                            label=remove_u_score(j),
                        )
                    )
                elif j == "variable_clustering":
                    df_list_ = (
                        pd.read_csv(ends_with(master_path) + str(j) + ".csv")
                        .round(3)
                        .sort_values(by=["Cluster"], ascending=True)
                    )
                    fig = px.sunburst(
                        df_list_,
                        path=["Cluster", "Attribute"],
                        values="RS_Ratio",
                        color_discrete_sequence=global_theme,
                    )
                    # fig.update_layout(title_text=str("Distribution of homogenous variable across Clusters"))
                    fig.layout.plot_bgcolor = global_plot_bg_color
                    fig.layout.paper_bgcolor = global_paper_bg_color
                    # fig.update_layout(title_text=str("Variable Clustering Plot "))
                    fig.layout.autosize = True
                    df_plot_list.append(
                        dp.Group(
                            dp.Text("##"),
                            dp.DataTable(df_list_),
                            dp.Plot(fig),
                            rows=3,
                            label=remove_u_score(j),
                        )
                    )
                else:
                    try:
                        df_list_ = pd.read_csv(
                            ends_with(master_path) + str(j) + ".csv"
                        ).round(3)
                        col_nm = [
                            x for x in list(df_list_.columns) if "attribute" not in x
                        ]
                        df_list_ = df_list_.sort_values(col_nm[0], ascending=True)
                        fig = px.bar(
                            df_list_,
                            x=col_nm[0],
                            y="attribute",
                            orientation="h",
                            color_discrete_sequence=global_theme,
                        )
                        fig.layout.plot_bgcolor = global_plot_bg_color
                        fig.layout.paper_bgcolor = global_paper_bg_color
                        # fig.update_layout(title_text=str("Representation of " + str(remove_u_score(j))))
                        fig.layout.autosize = True
                        df_plot_list.append(
                            dp.Group(
                                dp.Text("##"),
                                dp.DataTable(df_list_),
                                dp.Plot(fig),
                                label=remove_u_score(j),
                                rows=3,
                            )
                        )
                    except Exception as e:
                        logger.error(f"processing failed, error {e}")
                        pass
            if len(avl_recs_tab) == 1:
                df_plot_list.append(
                    dp.Group(
                        dp.DataTable(
                            pd.DataFrame(columns=[" "], index=range(1)), label=" "
                        ),
                        dp.Plot(blank_chart, label=" "),
                        label=" ",
                    )
                )
            else:
                pass
            return df_plot_list
        else:
            df_list.append(
                dp.DataTable(
                    pd.read_csv(ends_with(master_path) + str(i) + ".csv").round(3),
                    label=remove_u_score(avl_recs_tab[index]),
                )
            )
    if tab_name == "quality_checker" and len(avl_recs_tab) == 1:
        return df_list[0], [dp.Text("#"), dp.Plot(blank_chart)]
    elif tab_name == "stats_generator" and len(avl_recs_tab) == 1:
        return [
            df_list[0],
            dp.DataTable(pd.DataFrame(columns=[" "], index=range(1)), label=" "),
        ]
    else:
        return df_list


def drift_stability_ind(
    missing_recs_drift, drift_tab, missing_recs_stability, stability_tab
):
    """

    This function helps to produce the drift & stability indicator for further processing. Ideally a data with both drift & stability should produce a list of [1,1]

    missing_recs_drift: Missing files from the drift tab
        drift_tab: "drift_statistics"
    missing_recs_stability: Missing files from the stability tab
        stability_tab:"stability_index, stabilityIndex_metrics"
    Parameters
    ----------
    missing_recs_drift
        param drift_tab
    missing_recs_stability
        param stability_tab
    drift_tab
    stability_tab

    Returns
    -------
    """
    if len(missing_recs_drift) == len(drift_tab):
        drift_ind = 0
    else:
        drift_ind = 1
    if len(missing_recs_stability) == len(stability_tab):
        stability_ind = 0
    elif ("stabilityIndex_metrics" in missing_recs_stability) and (
        "stability_index" not in missing_recs_stability
    ):
        stability_ind = 0.5
    else:
        stability_ind = 1
    return drift_ind, stability_ind


def chart_gen_list(master_path, chart_type, type_col=None):

    """
<<<<<<< HEAD

    This function helps to produce the charts in a list object form nested by a datapane object.


=======
>>>>>>> 91790ee3
    Parameters
    ----------
    master_path
        Path containing all the charts same as the other files from data analyzed output
    chart_type
        Files containing only the specific chart names for the specific chart category
    type_col
        None. Default value is kept as None
    Returns
    -------
    """
    plot_list = []
    for i in chart_type:
        col_name = i[i.find("_") + 1 :]
        if type_col == "numerical":
            if col_name in numcols_name.replace(" ", "").split(","):
                plot_list.append(
                    dp.Plot(
                        go.Figure(json.load(open(ends_with(master_path) + i))),
                        label=col_name,
                    )
                )
            else:
                pass
        elif type_col == "categorical":
            if col_name in catcols_name.replace(" ", "").split(","):
                plot_list.append(
                    dp.Plot(
                        go.Figure(json.load(open(ends_with(master_path) + i))),
                        label=col_name,
                    )
                )
            else:
                pass
        else:
            plot_list.append(
                dp.Plot(
                    go.Figure(json.load(open(ends_with(master_path) + i))),
                    label=col_name,
                )
            )
    return plot_list


def executive_summary_gen(
    master_path,
    label_col,
    ds_ind,
    id_col,
    iv_threshold,
    corr_threshold,
    print_report=False,
):
    """
<<<<<<< HEAD

    This function helps to produce output specific to the Executive Summary Tab.

=======
>>>>>>> 91790ee3
    Parameters
    ----------
    master_path
        Path containing the input files.
    label_col
        Label column.
    ds_ind
        Drift stability indicator in list form.
    id_col
        ID column.
    iv_threshold
        IV threshold beyond which attributes can be called as significant.
    corr_threshold
        Correlation threshold beyond which attributes can be categorized under correlated.
    print_report
        Printing option flexibility. Default value is kept as False.
    Returns
    -------
    """
    try:
        obj_dtls = json.load(
            open(ends_with(master_path) + "freqDist_" + str(label_col))
        )
        # @FIXME: never used local variable
        text_val = list(list(obj_dtls.values())[0][0].items())[8][1]
        x_val = list(list(obj_dtls.values())[0][0].items())[11][1]
        y_val = list(list(obj_dtls.values())[0][0].items())[13][1]
        label_fig_ = go.Figure(
            data=[
                go.Pie(
                    labels=x_val,
                    values=y_val,
                    textinfo="label+percent",
                    insidetextorientation="radial",
                    pull=[0, 0.1],
                    marker_colors=global_theme,
                )
            ]
        )
        label_fig_.update_traces(textposition="inside", textinfo="percent+label")
        label_fig_.update_layout(
            legend=dict(orientation="h", x=0.5, yanchor="bottom", xanchor="center")
        )
        label_fig_.layout.plot_bgcolor = global_plot_bg_color
        label_fig_.layout.paper_bgcolor = global_paper_bg_color
    except Exception as e:
        logger.error(f"processing failed, error {e}")
        label_fig_ = None
    a1 = (
        "The dataset contains  **"
        + str(f"{rows_count:,d}")
        + "** records and **"
        + str(numcols_count + catcols_count)
        + "** attributes (**"
        + str(numcols_count)
        + "** numerical + **"
        + str(catcols_count)
        + "** categorical)."
    )
    if label_col is None:
        a2 = dp.Group(
            dp.Text("- There is **no** target variable in the dataset"),
            dp.Text("- Data Diagnosis:"),
            rows=2,
        )
    else:
        if label_fig_ is None:
            a2 = dp.Group(
                dp.Text("- Target variable is **" + str(label_col) + "** "),
                dp.Text("- Data Diagnosis:"),
                rows=2,
            )
        else:
            a2 = dp.Group(
                dp.Text("- Target variable is **" + str(label_col) + "** "),
                dp.Plot(label_fig_),
                dp.Text("- Data Diagnosis:"),
                rows=3,
            )
    try:
        x1 = list(
            pd.read_csv(ends_with(master_path) + "measures_of_dispersion.csv")
            .query("`cov`>1")
            .attribute.values
        )
        if len(x1) > 0:
            x1_1 = ["High Variance", x1]
        else:
            x1_1 = ["High Variance", None]
    except Exception as e:
        logger.error(f"processing failed, error {e}")
        x1_1 = ["High Variance", None]
    try:
        x2 = list(
            pd.read_csv(ends_with(master_path) + "measures_of_shape.csv")
            .query("`skewness`>0")
            .attribute.values
        )
        if len(x2) > 0:
            x2_1 = ["Positive Skewness", x2]
        else:
            x2_1 = ["Positive Skewness", None]
    except Exception as e:
        logger.error(f"processing failed, error {e}")
        x2_1 = ["Positive Skewness", None]
    try:
        x3 = list(
            pd.read_csv(ends_with(master_path) + "measures_of_shape.csv")
            .query("`skewness`<0")
            .attribute.values
        )
        if len(x3) > 0:
            x3_1 = ["Negative Skewness", x3]
        else:
            x3_1 = ["Negative Skewness", None]
    except Exception as e:
        logger.error(f"processing failed, error {e}")
        x3_1 = ["Negative Skewness", None]
    try:
        x4 = list(
            pd.read_csv(ends_with(master_path) + "measures_of_shape.csv")
            .query("`kurtosis`>0")
            .attribute.values
        )
        if len(x4) > 0:
            x4_1 = ["High Kurtosis", x4]
        else:
            x4_1 = ["High Kurtosis", None]
    except Exception as e:
        logger.error(f"processing failed, error {e}")
        x4_1 = ["High Kurtosis", None]
    try:
        x5 = list(
            pd.read_csv(ends_with(master_path) + "measures_of_shape.csv")
            .query("`kurtosis`<0")
            .attribute.values
        )
        if len(x5) > 0:
            x5_1 = ["Low Kurtosis", x5]
        else:
            x5_1 = ["Low Kurtosis", None]
    except Exception as e:
        logger.error(f"processing failed, error {e}")
        x5_1 = ["Low Kurtosis", None]
    try:
        x6 = list(
            pd.read_csv(ends_with(master_path) + "measures_of_counts.csv")
            .query("`fill_pct`<0.7")
            .attribute.values
        )
        if len(x6) > 0:
            x6_1 = ["Low Fill Rates", x6]
        else:
            x6_1 = ["Low Fill Rates", None]
    except Exception as e:
        logger.error(f"processing failed, error {e}")
        x6_1 = ["Low Fill Rates", None]
    try:
        biasedness_df = pd.read_csv(ends_with(master_path) + "biasedness_detection.csv")
        if "treated" in biasedness_df:
            x7 = list(biasedness_df.query("`treated`>0").attribute.values)
        else:
            x7 = list(biasedness_df.query("`flagged`>0").attribute.values)
        if len(x7) > 0:
            x7_1 = ["High Biasedness", x7]
        else:
            x7_1 = ["High Biasedness", None]
    except Exception as e:
        logger.error(f"processing failed, error {e}")
        x7_1 = ["High Biasedness", None]
    try:
        x8 = list(
            pd.read_csv(
                ends_with(master_path) + "outlier_detection.csv"
            ).attribute.values
        )
        if len(x8) > 0:
            x8_1 = ["Outliers", x8]
        else:
            x8_1 = ["Outliers", None]
    except Exception as e:
        logger.error(f"processing failed, error {e}")
        x8_1 = ["Outliers", None]
    try:
        corr_matrx = pd.read_csv(ends_with(master_path) + "correlation_matrix.csv")
        corr_matrx = corr_matrx[list(corr_matrx.attribute.values)]
        corr_matrx = corr_matrx.where(
            np.triu(np.ones(corr_matrx.shape), k=1).astype(np.bool)
        )
        to_drop = [
            column
            for column in corr_matrx.columns
            if any(corr_matrx[column] > corr_threshold)
        ]
        if len(to_drop) > 0:
            x9_1 = ["High Correlation", to_drop]
        else:
            x9_1 = ["High Correlation", None]
    except Exception as e:
        logger.error(f"processing failed, error {e}")
        x9_1 = ["High Correlation", None]
    try:
        x10 = list(
            pd.read_csv(ends_with(master_path) + "IV_calculation.csv")
            .query("`iv`>" + str(iv_threshold))
            .attribute.values
        )
        if len(x10) > 0:
            x10_1 = ["Significant Attributes", x10]
        else:
            x10_1 = ["Significant Attributes", None]
    except Exception as e:
        logger.error(f"processing failed, error {e}")
        x10_1 = ["Significant Attributes", None]
    blank_list_df = []
    for i in [x1_1, x2_1, x3_1, x4_1, x5_1, x6_1, x7_1, x8_1, x9_1, x10_1]:
        try:
            for j in i[1]:
                blank_list_df.append([i[0], j])
        except Exception as e:
            logger.error(f"processing failed, error {e}")
            blank_list_df.append([i[0], "NA"])
    list_n = []
    x1 = pd.DataFrame(blank_list_df, columns=["Metric", "Attribute"])
    x1["Value"] = "✔"
    all_cols = (
        catcols_name.replace(" ", "") + "," + numcols_name.replace(" ", "")
    ).split(",")
    remainder_cols = list(set(all_cols) - set(x1.Attribute.values))
    total_metrics = set(list(x1.Metric.values))
    for i in remainder_cols:
        for j in total_metrics:
            list_n.append([j, i])
    x2 = pd.DataFrame(list_n, columns=["Metric", "Attribute"])
    x2["Value"] = "✘"
    x = x1.append(x2, ignore_index=True)
    x = (
        x.drop_duplicates()
        .pivot(index="Attribute", columns="Metric", values="Value")
        .fillna("✘")
        .reset_index()[
            [
                "Attribute",
                "Outliers",
                "Significant Attributes",
                "Positive Skewness",
                "Negative Skewness",
                "High Variance",
                "High Correlation",
                "High Kurtosis",
                "Low Kurtosis",
            ]
        ]
    )
    x = x[x.Attribute.values != "NA"]
    if ds_ind[0] == 1 and ds_ind[1] >= 0.5:
        a5 = "Data Health based on Drift Metrics & Stability Index : "
        report = dp.Group(
            dp.Text("# "),
            dp.Text("**Key Report Highlights**"),
            dp.Text("- " + a1),
            a2,
            dp.DataTable(x),
            dp.Text("- " + a5),
            dp.Group(
                dp.BigNumber(
                    heading="# Drifted Attributes",
                    value=str(str(drifted_feats) + " out of " + str(len_feats)),
                ),
                dp.BigNumber(
                    heading="% Drifted Attributes",
                    value=str(np.round((100 * drifted_feats / len_feats), 2)) + "%",
                ),
                dp.BigNumber(
                    heading="# Unstable Attributes",
                    value=str(len(unstable_attr))
                    + " out of "
                    + str(len(total_unstable_attr)),
                    change="numerical",
                    is_upward_change=True,
                ),
                dp.BigNumber(
                    heading="% Unstable Attributes",
                    value=str(
                        np.round(100 * len(unstable_attr) / len(total_unstable_attr), 2)
                    )
                    + "%",
                ),
                columns=4,
            ),
            dp.Text("# "),
            dp.Text("# "),
            label="Executive Summary",
        )
    if ds_ind[0] == 0 and ds_ind[1] >= 0.5:
        a5 = "Data Health based on Stability Index : "
        report = dp.Group(
            dp.Text("# "),
            dp.Text("**Key Report Highlights**"),
            dp.Text("# "),
            dp.Text("- " + a1),
            a2,
            dp.DataTable(x),
            dp.Text("- " + a5),
            dp.Group(
                dp.BigNumber(
                    heading="# Unstable Attributes",
                    value=str(len(unstable_attr))
                    + " out of "
                    + str(len(total_unstable_attr)),
                    change="numerical",
                    is_upward_change=True,
                ),
                dp.BigNumber(
                    heading="% Unstable Attributes",
                    value=str(
                        np.round(100 * len(unstable_attr) / len(total_unstable_attr), 2)
                    )
                    + "%",
                ),
                columns=2,
            ),
            dp.Text("# "),
            dp.Text("# "),
            label="Executive Summary",
        )
    if ds_ind[0] == 1 and ds_ind[1] == 0:
        a5 = "Data Health based on Drift Metrics : "
        report = dp.Group(
            dp.Text("# "),
            dp.Text("**Key Report Highlights**"),
            dp.Text("# "),
            dp.Text("- " + a1),
            a2,
            dp.DataTable(x),
            dp.Text("- " + a5),
            dp.Group(
                dp.BigNumber(
                    heading="# Drifted Attributes",
                    value=str(str(drifted_feats) + " out of " + str(len_feats)),
                ),
                dp.BigNumber(
                    heading="% Drifted Attributes",
                    value=str(np.round((100 * drifted_feats / len_feats), 2)) + "%",
                ),
                columns=2,
            ),
            dp.Text("# "),
            dp.Text("# "),
            label="Executive Summary",
        )
    if ds_ind[0] == 0 and ds_ind[1] == 0:
        report = dp.Group(
            dp.Text("# "),
            dp.Text("**Key Report Highlights**"),
            dp.Text("# "),
            dp.Text("- " + a1),
            a2,
            dp.DataTable(x),
            dp.Text("# "),
            label="Executive Summary",
        )
    if print_report:
        dp.Report(default_template[0], default_template[1], report).save(
            ends_with(master_path) + "executive_summary.html", open=True
        )
    return report


# @FIXME: rename variables with their corresponding within the config files
def wiki_generator(
    master_path, dataDict_path=None, metricDict_path=None, print_report=False
):
    """
<<<<<<< HEAD
    This function helps to produce output specific to the Wiki Tab.

=======
>>>>>>> 91790ee3
    Parameters
    ----------
    master_path
        Path containing the input files.
    dataDict_path
        Data dictionary path. Default value is kept as None.
    metricDict_path
        Metric dictionary path. Default value is kept as None.
    print_report
        Printing option flexibility. Default value is kept as False.
    Returns
    -------
    """
    try:
        datatype_df = pd.read_csv(ends_with(master_path) + "data_type.csv")
    except FileNotFoundError:
        logger.error(
            f"file {master_path}/data_type.csv doesn't exist, cannot read datatypes"
        )
    except Exception:
        logger.info("generate an empty dataframe with columns attribute and data_type ")
        datatype_df = pd.DataFrame(columns=["attribute", "data_type"], index=range(1))
    try:
        data_dict = pd.read_csv(dataDict_path).merge(
            datatype_df, how="outer", on="attribute"
        )
    except FileNotFoundError:
        logger.error(f"file {dataDict_path} doesn't exist, cannot read data dict")
    except Exception:
        data_dict = datatype_df
    try:
        metric_dict = pd.read_csv(metricDict_path)
    except FileNotFoundError:
        logger.error(f"file {metricDict_path} doesn't exist, cannot read metrics dict")
    except Exception:
        metric_dict = pd.DataFrame(
            columns=[
                "Section Category",
                "Section Name",
                "Metric Name",
                "Metric Definitions",
            ],
            index=range(1),
        )
    report = dp.Group(
        dp.Text("# "),
        dp.Text(
            """
            *A quick reference to the attributes from the dataset (Data Dictionary)
            and the metrics computed in the report (Metric Dictionary).*
            """
        ),
        dp.Text("# "),
        dp.Text("# "),
        dp.Select(
            blocks=[
                dp.Group(
                    dp.Group(dp.Text("## "), dp.DataTable(data_dict)),
                    label="Data Dictionary",
                ),
                dp.Group(
                    dp.Text("##"), dp.DataTable(metric_dict), label="Metric Dictionary"
                ),
            ],
            type=dp.SelectType.TABS,
        ),
        dp.Text("# "),
        dp.Text("# "),
        dp.Text("# "),
        dp.Text("# "),
        label="Wiki",
    )
    if print_report:
        dp.Report(default_template[0], default_template[1], report).save(
            ends_with(master_path) + "wiki_generator.html", open=True
        )
    return report


def descriptive_statistics(
    master_path,
    SG_tabs,
    avl_recs_SG,
    missing_recs_SG,
    all_charts_num_1_,
    all_charts_cat_1_,
    print_report=False,
):
    """
<<<<<<< HEAD

    This function helps to produce output specific to the Descriptive Stats Tab.

=======
>>>>>>> 91790ee3
    Parameters
    ----------
    master_path
        Path containing the input files.
    SG_tabs
        measures_of_counts','measures_of_centralTendency','measures_of_cardinality','measures_of_percentiles','measures_of_dispersion','measures_of_shape','global_summary'
    avl_recs_SG
        Available files from the SG_tabs (Stats Generator tabs)
    missing_recs_SG
        Missing files from the SG_tabs (Stats Generator tabs)
    all_charts_num_1_
        Numerical charts (histogram) all collated in a list format supported as per datapane objects
    all_charts_cat_1_
        Categorical charts (barplot) all collated in a list format supported as per datapane objects
    print_report
        Printing option flexibility. Default value is kept as False.
    Returns
    -------
    """
    if "global_summary" in avl_recs_SG:
        cnt = 0
    else:
        cnt = 1
    if len(missing_recs_SG) + cnt == len(SG_tabs):
        return "null_report"
    else:
        if "global_summary" in avl_recs_SG:
            l1 = dp.Group(
                dp.Text("# "),
                dp.Text(
                    "*This section summarizes the dataset with key statistical metrics and distribution plots.*"
                ),
                dp.Text("# "),
                dp.Text("# "),
                dp.Text("### Global Summary"),
                dp.Group(
                    dp.Text(" Total Number of Records: **" + f"{rows_count:,}" + "**"),
                    dp.Text(
                        " Total Number of Attributes: **" + str(columns_count) + "**"
                    ),
                    dp.Text(
                        " Number of Numerical Attributes : **"
                        + str(numcols_count)
                        + "**"
                    ),
                    dp.Text(
                        " Numerical Attributes Name : **" + str(numcols_name) + "**"
                    ),
                    dp.Text(
                        " Number of Categorical Attributes : **"
                        + str(catcols_count)
                        + "**"
                    ),
                    dp.Text(
                        " Categorical Attributes Name : **" + str(catcols_name) + "**"
                    ),
                    rows=6,
                ),
                rows=8,
            )
        else:
            l1 = dp.Text("# ")
        if len(data_analyzer_output(master_path, avl_recs_SG, "stats_generator")) > 0:
            l2 = dp.Text("### Statistics by Metric Type")
            l3 = dp.Group(
                dp.Select(
                    blocks=data_analyzer_output(
                        master_path, avl_recs_SG, "stats_generator"
                    ),
                    type=dp.SelectType.TABS,
                ),
                dp.Text("# "),
            )
        else:
            l2 = dp.Text("# ")
            l3 = dp.Text("# ")
        if len(all_charts_num_1_) == 0 and len(all_charts_cat_1_) == 0:
            l4 = 1
        elif len(all_charts_num_1_) == 0 and len(all_charts_cat_1_) > 0:
            l4 = (
                dp.Text("# "),
                dp.Text("### Attribute Visualization"),
                dp.Select(blocks=all_charts_cat_1_, type=dp.SelectType.DROPDOWN),
                dp.Text("# "),
                dp.Text("# "),
            )
        elif len(all_charts_num_1_) > 0 and len(all_charts_cat_1_) == 0:
            l4 = (
                dp.Text("# "),
                dp.Text("### Attribute Visualization"),
                dp.Select(blocks=all_charts_num_1_, type=dp.SelectType.DROPDOWN),
                dp.Text("# "),
                dp.Text("# "),
            )
        else:
            l4 = (
                dp.Text("# "),
                dp.Text("### Attribute Visualization"),
                dp.Group(
                    dp.Select(
                        blocks=[
                            dp.Group(
                                dp.Select(
                                    blocks=all_charts_num_1_,
                                    type=dp.SelectType.DROPDOWN,
                                ),
                                label="Numerical",
                            ),
                            dp.Group(
                                dp.Select(
                                    blocks=all_charts_cat_1_,
                                    type=dp.SelectType.DROPDOWN,
                                ),
                                label="Categorical",
                            ),
                        ],
                        type=dp.SelectType.TABS,
                    )
                ),
                dp.Text("# "),
                dp.Text("# "),
            )
    if l4 == 1:
        report = dp.Group(
            l1,
            dp.Text("# "),
            l2,
            l3,
            dp.Text("# "),
            dp.Text("# "),
            label="Descriptive Statistics",
        )
    else:
        report = dp.Group(
            l1,
            dp.Text("# "),
            l2,
            l3,
            *l4,
            dp.Text("# "),
            dp.Text("# "),
            label="Descriptive Statistics",
        )
    if print_report:
        dp.Report(default_template[0], default_template[1], report).save(
            ends_with(master_path) + "descriptive_statistics.html", open=True
        )
    return report


def quality_check(
    master_path,
    QC_tabs,
    avl_recs_QC,
    missing_recs_QC,
    all_charts_num_3_,
    print_report=False,
):
    """
<<<<<<< HEAD

    This function helps to produce output specific to the Quality Checker Tab.

=======
>>>>>>> 91790ee3
    Parameters
    ----------
    master_path
        Path containing the input files.
    QC_tabs
        nullColumns_detection','IDness_detection','biasedness_detection','invalidEntries_detection','duplicate_detection','nullRows_detection','outlier_detection'
    avl_recs_QC
        Available files from the QC_tabs (Quality Checker tabs)
    missing_recs_QC
        Missing files from the QC_tabs (Quality Checker tabs)
    all_charts_num_3_
        Numerical charts (outlier charts) all collated in a list format supported as per datapane objects
    print_report
        Printing option flexibility. Default value is kept as False.
    Returns
    -------
    """
    c_ = []
    r_ = []
    if len(missing_recs_QC) == len(QC_tabs):
        return "null_report"
    else:
        row_wise = ["duplicate_detection", "nullRows_detection"]
        col_wise = [
            "nullColumns_detection",
            "IDness_detection",
            "biasedness_detection",
            "invalidEntries_detection",
            "outlier_detection",
        ]
        row_wise_ = [p for p in row_wise if p in avl_recs_QC]
        col_wise_ = [p for p in col_wise if p in avl_recs_QC]
        len_row_wise = len([p for p in row_wise if p in avl_recs_QC])
        len_col_wise = len([p for p in col_wise if p in avl_recs_QC])
        if len_row_wise == 0:
            c = data_analyzer_output(master_path, col_wise_, "quality_checker")
            for i in c:
                for j in i:
                    if j == "outlier_charts_placeholder" and len(all_charts_num_3_) > 1:
                        c_.append(
                            dp.Select(
                                blocks=all_charts_num_3_, type=dp.SelectType.DROPDOWN
                            )
                        )
                    elif (
                        j == "outlier_charts_placeholder"
                        and len(all_charts_num_3_) == 0
                    ):
                        c_.append(dp.Plot(blank_chart))
                    else:
                        c_.append(j)
            report = dp.Group(
                dp.Text("# "),
                dp.Text(
                    "*This section identifies the data quality issues at both row and column level.*"
                ),
                dp.Text("# "),
                dp.Text("# "),
                dp.Group(*c_),
                dp.Text("# "),
                dp.Text("# "),
                rows=8,
                label="Quality Check",
            )
        elif len_col_wise == 0:
            r = data_analyzer_output(master_path, row_wise_, "quality_checker")
            for i in r:
                for j in i:
                    r_.append(j)
            report = dp.Group(
                dp.Text("# "),
                dp.Text(
                    "*This section identifies the data quality issues at both row and column level.*"
                ),
                dp.Text("# "),
                dp.Text("# "),
                dp.Group(*r_),
                dp.Text("# "),
                dp.Text("# "),
                rows=8,
                label="Quality Check",
            )
        else:
            c = data_analyzer_output(master_path, col_wise_, "quality_checker")
            for i in c:
                for j in i:
                    if j == "outlier_charts_placeholder" and len(all_charts_num_3_) > 1:
                        c_.append(
                            dp.Select(
                                blocks=all_charts_num_3_, type=dp.SelectType.DROPDOWN
                            )
                        )
                    elif (
                        j == "outlier_charts_placeholder"
                        and len(all_charts_num_3_) == 0
                    ):
                        c_.append(dp.Plot(blank_chart))
                    else:
                        c_.append(j)
            r = data_analyzer_output(master_path, row_wise_, "quality_checker")
            for i in r:
                for j in i:
                    r_.append(j)
            report = dp.Group(
                dp.Text("# "),
                dp.Text(
                    "*This section identifies the data quality issues at both row and column level.*"
                ),
                dp.Text("# "),
                dp.Text("# "),
                dp.Select(
                    blocks=[
                        dp.Group(
                            dp.Text("# "), dp.Group(*c_), rows=2, label="Column Level"
                        ),
                        dp.Group(
                            dp.Text("# "), dp.Group(*r_), rows=2, label="Row Level"
                        ),
                    ],
                    type=dp.SelectType.TABS,
                ),
                dp.Text("# "),
                dp.Text("# "),
                label="Quality Check",
            )
    if print_report:
        dp.Report(default_template[0], default_template[1], report).save(
            ends_with(master_path) + "quality_check.html", open=True
        )
    return report


def attribute_associations(
    master_path,
    AE_tabs,
    avl_recs_AE,
    missing_recs_AE,
    label_col,
    all_charts_num_2_,
    all_charts_cat_2_,
    print_report=False,
):
    """
<<<<<<< HEAD

    This function helps to produce output specific to the Attribute Association Tab.

=======
>>>>>>> 91790ee3
    Parameters
    ----------
    master_path
        Path containing the input files.
    AE_tabs
        correlation_matrix','IV_calculation','IG_calculation','variable_clustering'
    avl_recs_AE
        Available files from the AE_tabs (Association Evaluator tabs)
    missing_recs_AE
        Missing files from the AE_tabs (Association Evaluator tabs)
    label_col
        label column
    all_charts_num_2_
        Numerical charts (histogram) all collated in a list format supported as per datapane objects
    all_charts_cat_2_
        Categorical charts (barplot) all collated in a list format supported as per datapane objects
    print_report
        Printing option flexibility. Default value is kept as False.
    Returns
    -------
    """
    if (len(missing_recs_AE) == len(AE_tabs)) and (
        (len(all_charts_num_2_) + len(all_charts_cat_2_)) == 0
    ):
        return "null_report"
    else:
        if len(all_charts_num_2_) == 0 and len(all_charts_cat_2_) == 0:
            target_association_rep = dp.Text("##")
        else:
            if len(all_charts_num_2_) > 0 and len(all_charts_cat_2_) == 0:
                target_association_rep = dp.Group(
                    dp.Text("### Attribute to Target Association"),
                    dp.Text(
                        """
                        *Bivariate Distribution considering the event captured across different
                        attribute splits (or categories)*
                        """
                    ),
                    dp.Select(blocks=all_charts_num_2_, type=dp.SelectType.DROPDOWN),
                    label="Numerical",
                )
            elif len(all_charts_num_2_) == 0 and len(all_charts_cat_2_) > 0:
                target_association_rep = dp.Group(
                    dp.Text("### Attribute to Target Association"),
                    dp.Text(
                        """
                        *Bivariate Distribution considering the event captured across different
                        attribute splits (or categories)*
                        """
                    ),
                    dp.Select(blocks=all_charts_cat_2_, type=dp.SelectType.DROPDOWN),
                    label="Categorical",
                )
            else:
                target_association_rep = dp.Group(
                    dp.Text("### Attribute to Target Association"),
                    dp.Select(
                        blocks=[
                            dp.Group(
                                dp.Select(
                                    blocks=all_charts_num_2_,
                                    type=dp.SelectType.DROPDOWN,
                                ),
                                label="Numerical",
                            ),
                            dp.Group(
                                dp.Select(
                                    blocks=all_charts_cat_2_,
                                    type=dp.SelectType.DROPDOWN,
                                ),
                                label="Categorical",
                            ),
                        ],
                        type=dp.SelectType.TABS,
                    ),
                    dp.Text(
                        """
                        *Event Rate is defined as % of event label (i.e. label 1) in a bin or a categorical
                        value of an attribute.*
                        """
                    ),
                    dp.Text("# "),
                )
    if len(missing_recs_AE) == len(AE_tabs):
        report = dp.Group(
            dp.Text("# "),
            dp.Text(
                """
                *This section analyzes the interaction between different attributes and/or the relationship between
                an attribute & the binary target variable.*
                """
            ),
            dp.Text("## "),
            target_association_rep,
            dp.Text("## "),
            dp.Text("## "),
            label="Attribute Associations",
        )
    else:
        report = dp.Group(
            dp.Text("# "),
            dp.Text(
                """
                *This section analyzes the interaction between different attributes and/or the relationship between
                 an attribute & the binary target variable.*
                 """
            ),
            dp.Text("# "),
            dp.Text("# "),
            dp.Text("### Association Matrix & Plot"),
            dp.Select(
                blocks=data_analyzer_output(
                    master_path, avl_recs_AE, tab_name="association_evaluator"
                ),
                type=dp.SelectType.DROPDOWN,
            ),
            dp.Text("### "),
            dp.Text("## "),
            target_association_rep,
            dp.Text("## "),
            dp.Text("## "),
            label="Attribute Associations",
        )
    if print_report:
        dp.Report(default_template[0], default_template[1], report).save(
            ends_with(master_path) + "attribute_associations.html", open=True
        )
    return report


def data_drift_stability(
    master_path,
    ds_ind,
    id_col,
    drift_threshold_model,
    all_drift_charts_,
    print_report=False,
):
    """
<<<<<<< HEAD

    This function helps to produce output specific to the Data Drift & Stability Tab.

=======
>>>>>>> 91790ee3
    Parameters
    ----------
    master_path
        Path containing the input files.
    ds_ind
        Drift stability indicator in list form.
    id_col
        ID column
    drift_threshold_model
        threshold which the user is specifying for tagging an attribute to be drifted or not
    all_drift_charts_
        Charts (histogram/barplot) all collated in a list format supported as per datapane objects
    print_report
        Printing option flexibility. Default value is kept as False.
    Returns
    -------
    """
    line_chart_list = []
    if ds_ind[0] > 0:
        fig_metric_drift = go.Figure()
        fig_metric_drift.add_trace(
            go.Scatter(
                x=list(drift_df[drift_df.flagged.values == 1][metric_drift[0]].values),
                y=list(drift_df[drift_df.flagged.values == 1].attribute.values),
                marker=dict(color=global_theme[1], size=14),
                mode="markers",
                name=metric_drift[0],
            )
        )
        fig_metric_drift.add_trace(
            go.Scatter(
                x=list(drift_df[drift_df.flagged.values == 1][metric_drift[1]].values),
                y=list(drift_df[drift_df.flagged.values == 1].attribute.values),
                marker=dict(color=global_theme[3], size=14),
                mode="markers",
                name=metric_drift[1],
            )
        )
        fig_metric_drift.add_trace(
            go.Scatter(
                x=list(drift_df[drift_df.flagged.values == 1][metric_drift[2]].values),
                y=list(drift_df[drift_df.flagged.values == 1].attribute.values),
                marker=dict(color=global_theme[5], size=14),
                mode="markers",
                name=metric_drift[2],
            )
        )
        fig_metric_drift.add_trace(
            go.Scatter(
                x=list(drift_df[drift_df.flagged.values == 1][metric_drift[3]].values),
                y=list(drift_df[drift_df.flagged.values == 1].attribute.values),
                marker=dict(color=global_theme[7], size=14),
                mode="markers",
                name=metric_drift[3],
            )
        )
        fig_metric_drift.add_vrect(
            x0=0,
            x1=drift_threshold_model,
            fillcolor=global_theme[7],
            opacity=0.1,
            layer="below",
            line_width=1,
        ),
        fig_metric_drift.update_layout(
            legend=dict(orientation="h", x=0.5, yanchor="bottom", xanchor="center")
        )
        fig_metric_drift.layout.plot_bgcolor = global_plot_bg_color
        fig_metric_drift.layout.paper_bgcolor = global_paper_bg_color
        fig_metric_drift.update_xaxes(
            showline=True, linewidth=2, gridcolor=px.colors.sequential.Greys[1]
        )
        fig_metric_drift.update_yaxes(
            showline=True, linewidth=2, gridcolor=px.colors.sequential.Greys[2]
        )
        #     Drift Chart - 2
        fig_gauge_drift = go.Figure(
            go.Indicator(
                domain={"x": [0, 1], "y": [0, 1]},
                value=drifted_feats,
                mode="gauge+number",
                title={"text": ""},
                gauge={
                    "axis": {"range": [None, len_feats]},
                    "bar": {"color": px.colors.sequential.Reds[7]},
                    "steps": [
                        {
                            "range": [0, drifted_feats],
                            "color": px.colors.sequential.Reds[8],
                        },
                        {
                            "range": [drifted_feats, len_feats],
                            "color": px.colors.sequential.Greens[8],
                        },
                    ],
                    "threshold": {
                        "line": {"color": "black", "width": 3},
                        "thickness": 1,
                        "value": len_feats,
                    },
                },
            )
        )
        fig_gauge_drift.update_layout(font={"color": "black", "family": "Arial"})

        def drift_text_gen(drifted_feats, len_feats):
            """
            Parameters
            ----------
            drifted_feats
                count of attributes drifted
            len_feats
                count of attributes passed for analysis
            Returns
            -------
            """
            if drifted_feats == 0:
                text = """
                *Drift barometer does not indicate any drift in the underlying data. Please refer to the metric
                values as displayed in the above table & comparison plot for better understanding*
                """
            elif drifted_feats == 1:
                text = (
                    "*Drift barometer indicates that "
                    + str(drifted_feats)
                    + " out of "
                    + str(len_feats)
                    + " ("
                    + str(np.round((100 * drifted_feats / len_feats), 2))
                    + "%) attributes has been drifted from its source behaviour.*"
                )
            elif drifted_feats > 1:
                text = (
                    "*Drift barometer indicates that "
                    + str(drifted_feats)
                    + " out of "
                    + str(len_feats)
                    + " ("
                    + str(np.round((100 * drifted_feats / len_feats), 2))
                    + "%) attributes have been drifted from its source behaviour.*"
                )
            else:
                text = ""
            return text

    else:
        pass
    if ds_ind[0] == 0 and ds_ind[1] == 0:
        return "null_report"
    elif ds_ind[0] == 0 and ds_ind[1] > 0.5:
        for i in total_unstable_attr:
            line_chart_list.append(
                line_chart_gen_stability(df1=df_stability, df2=df_si_, col=i)
            )
<<<<<<< HEAD

        report = dp.Group(
            dp.Text("# "),
            dp.Text(
                """
                *This section examines the dataset stability wrt the baseline dataset (via computing drift 
                statistics) and/or wrt the historical datasets (via computing stability index).*
                """
            ),
            dp.Text("# "),
            dp.Text("# "),
            dp.Text("### Data Stability Analysis"),
            dp.DataTable(df_si),
            dp.Select(blocks=line_chart_list, type=dp.SelectType.DROPDOWN),
            dp.Group(
                dp.Text("**Stability Index Interpretation:**"),
                dp.Plot(plot_index_stability),
                rows=2,
            ),
            label="Drift & Stability",
        )

=======
            report = dp.Group(
                dp.Text("# "),
                dp.Text(
                    """
                    *This section examines the dataset stability wrt the baseline dataset (via computing drift
                    statistics) and/or wrt the historical datasets (via computing stability index).*
                    """
                ),
                dp.Text("# "),
                dp.Text("# "),
                dp.Text("### Data Stability Analysis"),
                dp.DataTable(df_si),
                dp.Select(blocks=line_chart_list, type=dp.SelectType.DROPDOWN),
                dp.Group(
                    dp.Text("**Stability Index Interpretation:**"),
                    dp.Plot(plot_index_stability),
                    rows=2,
                ),
                label="Drift & Stability",
            )
>>>>>>> 91790ee3
    elif ds_ind[0] == 1 and ds_ind[1] == 0:
        if len(all_drift_charts_) > 0:
            report = dp.Group(
                dp.Text("# "),
                dp.Text(
                    """
                    *This section examines the dataset stability wrt the baseline dataset (via computing drift
                    statistics) and/or wrt the historical datasets (via computing stability index).*
                    """
                ),
                dp.Text("# "),
                dp.Text("# "),
                dp.Text("### Data Drift Analysis"),
                dp.DataTable(drift_df),
                dp.Text(
                    "*An attribute is flagged as drifted if any drift metric is found to be above the threshold of "
                    + str(drift_threshold_model)
                    + ".*"
                ),
                dp.Text("##"),
                dp.Select(blocks=all_drift_charts_, type=dp.SelectType.DROPDOWN),
                dp.Text(
                    """
                    *Source & Target datasets were compared to see the % deviation at decile level for numerical
                    attributes and at individual category level for categorical attributes*
                    """
                ),
                dp.Text("###  "),
                dp.Text("###  "),
                dp.Text("### Data Health"),
                dp.Group(
                    dp.Plot(fig_metric_drift), dp.Plot(fig_gauge_drift), columns=2
                ),
                dp.Group(
                    dp.Text(
                        "*Representation of attributes across different computed Drift Metrics*"
                    ),
                    dp.Text(drift_text_gen(drifted_feats, len_feats)),
                    columns=2,
                ),
                label="Drift & Stability",
            )
        else:
            report = dp.Group(
                dp.Text("# "),
                dp.Text(
                    """
                    *This section examines the dataset stability wrt the baseline dataset (via computing drift
                    statistics) and/or wrt the historical datasets (via computing stability index).*
                    """
                ),
                dp.Text("# "),
                dp.Text("# "),
                dp.Text("### Data Drift Analysis"),
                dp.DataTable(drift_df),
                dp.Text(
                    "*An attribute is flagged as drifted if any drift metric is found to be above the threshold of "
                    + str(drift_threshold_model)
                    + ".*"
                ),
                dp.Text("##"),
                dp.Text("###  "),
                dp.Text("### Data Health"),
                dp.Group(
                    dp.Plot(fig_metric_drift), dp.Plot(fig_gauge_drift), columns=2
                ),
                dp.Group(
                    dp.Text(
                        "*Representation of attributes across different computed Drift Metrics*"
                    ),
                    dp.Text(drift_text_gen(drifted_feats, len_feats)),
                    columns=2,
                ),
                label="Drift & Stability",
            )
    elif ds_ind[0] == 1 and ds_ind[1] >= 0.5:
        for i in total_unstable_attr:
            line_chart_list.append(
                line_chart_gen_stability(df1=df_stability, df2=df_si_, col=i)
            )
        if len(all_drift_charts_) > 0:
            report = dp.Group(
                dp.Text("# "),
                dp.Text(
                    """
                    *This section examines the dataset stability wrt the baseline dataset (via computing drift
                    statistics) and/or wrt the historical datasets (via computing stability index).*
                    """
                ),
                dp.Text("# "),
                dp.Text("# "),
                dp.Text("### Data Drift Analysis"),
                dp.DataTable(drift_df),
                dp.Text(
                    "*An attribute is flagged as drifted if any drift metric is found to be above the threshold of "
                    + str(drift_threshold_model)
                    + ".*"
                ),
                dp.Text("##"),
                dp.Select(blocks=all_drift_charts_, type=dp.SelectType.DROPDOWN),
                dp.Text(
                    """
                    *Source & Target datasets were compared to see the % deviation at decile level for numerical
                    attributes and at individual category level for categorical attributes*
                    """
                ),
                dp.Text("###  "),
                dp.Text("###  "),
                dp.Text("### Data Health"),
                dp.Group(
                    dp.Plot(fig_metric_drift), dp.Plot(fig_gauge_drift), columns=2
                ),
                dp.Group(
                    dp.Text(
                        "*Representation of attributes across different computed Drift Metrics*"
                    ),
                    dp.Text(drift_text_gen(drifted_feats, len_feats)),
                    columns=2,
                ),
                dp.Text("## "),
                dp.Text("## "),
                dp.Text("### Data Stability Analysis"),
                dp.DataTable(df_si),
                dp.Select(blocks=line_chart_list, type=dp.SelectType.DROPDOWN),
                dp.Group(
                    dp.Text("**Stability Index Interpretation:**"),
                    dp.Plot(plot_index_stability),
                    rows=2,
                ),
                label="Drift & Stability",
            )
        else:
            report = dp.Group(
                dp.Text("# "),
                dp.Text(
                    """
                    *This section examines the dataset stability wrt the baseline dataset (via computing drift
                    statistics) and/or wrt the historical datasets (via computing stability index).*
                    """
                ),
                dp.Text("# "),
                dp.Text("# "),
                dp.Text("### Data Drift Analysis"),
                dp.DataTable(drift_df),
                dp.Text(
                    "*An attribute is flagged as drifted if any drift metric is found to be above the threshold of "
                    + str(drift_threshold_model)
                    + ".*"
                ),
                dp.Text("##"),
                dp.Text("### Data Health"),
                dp.Group(
                    dp.Plot(fig_metric_drift), dp.Plot(fig_gauge_drift), columns=2
                ),
                dp.Group(
                    dp.Text(
                        "*Representation of attributes across different computed Drift Metrics*"
                    ),
                    dp.Text(drift_text_gen(drifted_feats, len_feats)),
                    columns=2,
                ),
                dp.Text("## "),
                dp.Text("## "),
                dp.Text("### Data Stability Analysis"),
                dp.DataTable(df_si),
                dp.Select(blocks=line_chart_list, type=dp.SelectType.DROPDOWN),
                dp.Group(
                    dp.Text("**Stability Index Interpretation:**"),
                    dp.Plot(plot_index_stability),
                    rows=2,
                ),
                label="Drift & Stability",
            )
    elif ds_ind[0] == 0 and ds_ind[1] >= 0.5:
        for i in total_unstable_attr:
            line_chart_list.append(
                line_chart_gen_stability(df1=df_stability, df2=df_si_, col=i)
            )
        report = dp.Group(
            dp.Text("# "),
            dp.Text(
                """
                *This section examines the dataset stability wrt the baseline dataset (via computing drift statistics)
                and/or wrt the historical datasets (via computing stability index).*
                """
            ),
            dp.Text("# "),
            dp.Text("# "),
            dp.Text("### Data Stability Analysis"),
            dp.DataTable(df_si),
            dp.Select(blocks=line_chart_list, type=dp.SelectType.DROPDOWN),
            dp.Group(
                dp.Text("**Stability Index Interpretation:**"),
                dp.Plot(plot_index_stability),
                rows=2,
            ),
            label="Drift & Stability",
        )
    else:
        for i in total_unstable_attr:
            line_chart_list.append(
                line_chart_gen_stability(df1=df_stability, df2=df_si_, col=i)
            )
        if len(all_drift_charts_) > 0:
            report = dp.Group(
                dp.Text("# "),
                dp.Text(
                    """
                    *This section examines the dataset stability wrt the baseline dataset (via computing drift
                    statistics) and/or wrt the historical datasets (via computing stability index).*
                    """
                ),
                dp.Text("# "),
                dp.Text("# "),
                dp.Text("### Data Drift Analysis"),
                dp.DataTable(drift_df),
                dp.Text(
                    "*An attribute is flagged as drifted if any drift metric is found to be above the threshold of "
                    + str(drift_threshold_model)
                    + ".*"
                ),
                dp.Text("##"),
                dp.Select(blocks=all_drift_charts_, type=dp.SelectType.DROPDOWN),
                dp.Text(
                    """
                    *Source & Target datasets were compared to see the % deviation at decile level for numerical
                    attributes and at individual category level for categorical attributes*
                    """
                ),
                dp.Text("###  "),
                dp.Text("###  "),
                dp.Text("### Data Health"),
                dp.Group(
                    dp.Plot(fig_metric_drift), dp.Plot(fig_gauge_drift), columns=2
                ),
                dp.Group(
                    dp.Text(
                        "*Representation of attributes across different computed Drift Metrics*"
                    ),
                    dp.Text(drift_text_gen(drifted_feats, len_feats)),
                    columns=2,
                ),
                dp.Text("## "),
                dp.Text("## "),
                dp.Text("### Data Stability Analysis"),
                dp.DataTable(df_si),
                dp.Select(blocks=line_chart_list, type=dp.SelectType.DROPDOWN),
                dp.Group(
                    dp.Text("**Stability Index Interpretation:**"),
                    dp.Plot(plot_index_stability),
                    rows=2,
                ),
                label="Drift & Stability",
            )
        else:
            report = dp.Group(
                dp.Text("# "),
                dp.Text(
                    """
                    *This section examines the dataset stability wrt the baseline dataset (via computing drift
                    statistics) and/or wrt the historical datasets (via computing stability index).*
                    """
                ),
                dp.Text("# "),
                dp.Text("# "),
                dp.Text("### Data Drift Analysis"),
                dp.DataTable(drift_df),
                dp.Text(
                    "*An attribute is flagged as drifted if any drift metric is found to be above the threshold of "
                    + str(drift_threshold_model)
                    + ".*"
                ),
                dp.Text("##"),
                dp.Text("### Data Health"),
                dp.Group(
                    dp.Plot(fig_metric_drift), dp.Plot(fig_gauge_drift), columns=2
                ),
                dp.Group(
                    dp.Text(
                        "*Representation of attributes across different computed Drift Metrics*"
                    ),
                    dp.Text(drift_text_gen(drifted_feats, len_feats)),
                    columns=2,
                ),
                dp.Text("## "),
                dp.Text("## "),
                dp.Text("### Data Stability Analysis"),
                dp.DataTable(df_si),
                dp.Select(blocks=line_chart_list, type=dp.SelectType.DROPDOWN),
                dp.Group(
                    dp.Text("**Stability Index Interpretation:**"),
                    dp.Plot(plot_index_stability),
                    rows=2,
                ),
                label="Drift & Stability",
            )
    if print_report:
        dp.Report(default_template[0], default_template[1], report).save(
            ends_with(master_path) + "data_drift_stability.html", open=True
        )
    return report


def plotSeasonalDecompose(
    base_path, x_col, y_col, metric_col="median", title="Seasonal Decomposition"
):

    """
<<<<<<< HEAD

    This function helps to produce output specific to the Seasonal Decomposition of Time Series. Ideally it's expected to source a data containing atleast 2 cycles or 24 months as the most.

    Parameters
    ----------
    base_path
        Base path which is the same as Master path where the aggregated data resides.
    x_col
        Timestamp / date column name
    y_col
        Numerical column names
    metric_col
        Metric of aggregation. Options can be between "Median", "Mean", "Min", "Max"
    title
        "Title Description"

=======
    Parameters
    ----------
    master_path
        Path containing the input files.
    id_col
        ID column (Default value = "")
    label_col
        label column (Default value = "")
    corr_threshold
        Correlation threshold beyond which attributes can be categorized under correlated. (Default value = 0.4)
    iv_threshold
        IV threshold beyond which attributes can be called as significant. (Default value = 0.02)
    drift_threshold_model
        threshold which the user is specifying for tagging an attribute to be drifted or not (Default value = 0.1)
    dataDict_path
        Data dictionary path. Default value is kept as None.
    metricDict_path
        Metric dictionary path. Default value is kept as None.
    run_type
        local or emr or databricks option. Default is kept as local
    final_report_path
        Path where the report will be saved. (Default value = ".")
>>>>>>> 91790ee3
    Returns
    -------
    """
<<<<<<< HEAD

    df = pd.read_csv(ends_with(base_path) + x_col + "_" + y_col + "_daily.csv").dropna()

    df[x_col] = pd.to_datetime(df[x_col], format="%Y-%m-%d %H:%M:%S.%f")
    df = df.set_index(x_col)

    if len([x for x in df.columns if "min" in x]) == 0:

        #         result = seasonal_decompose(df[metric_col],model="additive")
        pass

    else:

        result = seasonal_decompose(df[metric_col], model="additive", period=12)

        fig = make_subplots(
            rows=2,
            cols=2,
            subplot_titles=["Observed", "Trend", "Seasonal", "Residuals"],
        )
        #         fig = go.Figure()

        fig.add_trace(
            go.Scatter(
                x=df.index,
                y=result.observed,
                name="Observed",
                mode="lines+markers",
                line=dict(color=global_theme[0]),
            ),
            row=1,
            col=1,
=======
    if run_type == "emr":
        bash_cmd = (
            "aws s3 cp --recursive "
            + ends_with(master_path)
            + " "
            + ends_with("report_stats")
        )
        master_path = "report_stats"
        subprocess.check_output(["bash", "-c", bash_cmd])
    if "global_summary.csv" not in os.listdir(master_path):
        print(
            "Minimum supporting data is unavailable, hence the Report could not be generated."
        )
        return None
    global global_summary_df
    global numcols_name
    global catcols_name
    global rows_count
    global columns_count
    global numcols_count
    global catcols_count
    global blank_chart
    global df_si_
    global df_si
    global unstable_attr
    global total_unstable_attr
    global drift_df
    global metric_drift
    global drift_df
    global len_feats
    global drift_df_stats
    global drifted_feats
    global df_stability
    global n_df_stability
    global stability_interpretation_table
    global plot_index_stability
    SG_tabs = [
        "measures_of_counts",
        "measures_of_centralTendency",
        "measures_of_cardinality",
        "measures_of_percentiles",
        "measures_of_dispersion",
        "measures_of_shape",
        "global_summary",
    ]
    QC_tabs = [
        "nullColumns_detection",
        "IDness_detection",
        "biasedness_detection",
        "invalidEntries_detection",
        "duplicate_detection",
        "nullRows_detection",
        "outlier_detection",
    ]
    AE_tabs = [
        "correlation_matrix",
        "IV_calculation",
        "IG_calculation",
        "variable_clustering",
    ]
    drift_tab = ["drift_statistics"]
    stability_tab = ["stability_index", "stabilityIndex_metrics"]
    avl_SG, avl_QC, avl_AE = [], [], []
    stability_interpretation_table = pd.DataFrame(
        [
            ["0-1", "Very Unstable"],
            ["1-2", "Unstable"],
            ["2-3", "Marginally Stable"],
            ["3-3.5", "Stable"],
            ["3.5-4", "Very Stable"],
        ],
        columns=["StabilityIndex", "StabilityOrder"],
    )
    plot_index_stability = go.Figure(
        data=[
            go.Table(
                header=dict(
                    values=list(stability_interpretation_table.columns),
                    fill_color=px.colors.sequential.Greys[2],
                    align="center",
                    font=dict(size=12),
                ),
                cells=dict(
                    values=[
                        stability_interpretation_table.StabilityIndex,
                        stability_interpretation_table.StabilityOrder,
                    ],
                    line_color=px.colors.sequential.Greys[2],
                    fill_color="white",
                    align="center",
                    height=25,
                ),
                columnwidth=[2, 10],
            )
        ]
    )
    plot_index_stability.update_layout(margin=dict(l=20, r=700, t=20, b=20))
    blank_chart = go.Figure()
    blank_chart.update_layout(autosize=False, width=10, height=10)
    blank_chart.layout.plot_bgcolor = global_plot_bg_color
    blank_chart.layout.paper_bgcolor = global_paper_bg_color
    blank_chart.update_xaxes(visible=False)
    blank_chart.update_yaxes(visible=False)
    global_summary_df = pd.read_csv(ends_with(master_path) + "global_summary.csv")
    rows_count = int(
        global_summary_df[global_summary_df.metric.values == "rows_count"].value.values[
            0
        ]
    )
    catcols_count = int(
        global_summary_df[
            global_summary_df.metric.values == "catcols_count"
        ].value.values[0]
    )
    numcols_count = int(
        global_summary_df[
            global_summary_df.metric.values == "numcols_count"
        ].value.values[0]
    )
    columns_count = int(
        global_summary_df[
            global_summary_df.metric.values == "columns_count"
        ].value.values[0]
    )
    if catcols_count > 0:
        catcols_name = ",".join(
            list(
                global_summary_df[
                    global_summary_df.metric.values == "catcols_name"
                ].value.values
            )
>>>>>>> 91790ee3
        )

        fig.add_trace(
            go.Scatter(
                x=df.index,
                y=result.trend,
                name="Trend",
                mode="lines+markers",
                line=dict(color=global_theme[2]),
            ),
            row=1,
            col=2,
        )
<<<<<<< HEAD

        fig.add_trace(
            go.Scatter(
                x=df.index,
                y=result.seasonal,
                name="Seasonal",
                mode="lines+markers",
                line=dict(color=global_theme[4]),
            ),
            row=2,
            col=1,
        )

        fig.add_trace(
            go.Scatter(
                x=df.index,
                y=result.resid,
                name="Residuals",
                mode="lines+markers",
                line=dict(color=global_theme[6]),
            ),
            row=2,
            col=2,
        )

        #         fig.add_trace(go.Scatter(x=df.index, y=result.observed, name ="Observed", mode='lines+markers',line=dict(color=global_theme[0])))

        #         fig.add_trace(go.Scatter(x=df.index, y=result.trend, name ="Trend", mode='lines+markers',line=dict(color=global_theme[2])))

        #         fig.add_trace(go.Scatter(x=df.index, y=result.seasonal, name ="Seasonal", mode='lines+markers',line=dict(color=global_theme[4])))

        #         fig.add_trace(go.Scatter(x=df.index, y=result.resid, name ="Residuals", mode='lines+markers',line=dict(color=global_theme[6])))

        fig.layout.plot_bgcolor = global_plot_bg_color
        fig.layout.paper_bgcolor = global_paper_bg_color
        fig.update_xaxes(gridcolor=px.colors.sequential.Greys[1])
        fig.update_yaxes(gridcolor=px.colors.sequential.Greys[1])
        fig.update_layout(autosize=True, width=2000, height=800)
        fig.update_layout(
            legend=dict(orientation="h", x=0.5, yanchor="bottom", xanchor="center")
        )

        return fig


def gen_time_series_plots(base_path, x_col, y_col, time_cat):

    """

    This function helps to produce Time Series Plots by sourcing the aggregated data as Daily/Hourly/Weekly level.

    Parameters
    ----------
    base_path
        Base path which is the same as Master path where the aggregated data resides.
    x_col
        Timestamp / date column name
    y_col
        Numerical column names
    time_cat
        Time category of analysis which can be between "Daily", "Hourly", "Weekly"

    Returns
    -------

    """

    df = pd.read_csv(
        ends_with(base_path) + x_col + "_" + y_col + "_" + time_cat + ".csv"
    ).dropna()

    if len([x for x in df.columns if "min" in x]) == 0:

        if time_cat == "daily":

            # x_col = x_col + "_ts"

            fig = px.line(
                df,
                x=x_col,
                y="count",
                color=y_col,
                color_discrete_sequence=global_theme,
            )

            fig.update_layout(
                xaxis=dict(
                    rangeselector=dict(
                        buttons=list(
                            [
                                dict(
                                    count=1,
                                    label="1m",
                                    step="month",
                                    stepmode="backward",
                                ),
                                dict(
                                    count=3,
                                    label="3m",
                                    step="month",
                                    stepmode="backward",
                                ),
                                dict(
                                    count=6,
                                    label="6m",
                                    step="month",
                                    stepmode="backward",
                                ),
                                dict(
                                    count=1, label="YTD", step="year", stepmode="todate"
                                ),
                                dict(
                                    count=1,
                                    label="1y",
                                    step="year",
                                    stepmode="backward",
                                ),
                                dict(step="all"),
                            ]
                        )
                    ),
                    rangeslider=dict(visible=True),
                    type="date",
                )
            )

        elif time_cat == "weekly":

            fig = px.bar(
                df,
                x="dow",
                y="count",
                color=y_col,
                color_discrete_sequence=global_theme,
            )
        #             fig.update_layout(barmode='stack')

        elif time_cat == "hourly":

            fig = px.bar(
                df,
                x="daypart_cat",
                y="count",
                color=y_col,
                color_discrete_sequence=global_theme,
            )
        #             fig.update_layout(barmode='stack')

        else:
            pass

    else:

        if time_cat == "daily":

            # x_col = x_col + "_ts"
            f1 = go.Scatter(
                x=list(df[x_col]),
                y=list(df["min"]),
                name="Min",
                line=dict(color=global_theme[6]),
            )
            f2 = go.Scatter(
                x=list(df[x_col]),
                y=list(df["max"]),
                name="Max",
                line=dict(color=global_theme[4]),
            )
            f3 = go.Scatter(
                x=list(df[x_col]),
                y=list(df["mean"]),
                name="Mean",
                line=dict(color=global_theme[2]),
            )
            f4 = go.Scatter(
                x=list(df[x_col]),
                y=list(df["median"]),
                name="Median",
                line=dict(color=global_theme[0]),
            )

            fig = go.Figure(data=[f1, f2, f3, f4])

            fig.update_layout(
                xaxis=dict(
                    rangeselector=dict(
                        buttons=list(
                            [
                                dict(
                                    count=1,
                                    label="1m",
                                    step="month",
                                    stepmode="backward",
                                ),
                                dict(
                                    count=3,
                                    label="3m",
                                    step="month",
                                    stepmode="backward",
                                ),
                                dict(
                                    count=6,
                                    label="6m",
                                    step="month",
                                    stepmode="backward",
                                ),
                                dict(
                                    count=1, label="YTD", step="year", stepmode="todate"
                                ),
                                dict(
                                    count=1,
                                    label="1y",
                                    step="year",
                                    stepmode="backward",
                                ),
                                dict(step="all"),
                            ]
                        )
                    ),
                    rangeslider=dict(visible=True),
                    type="date",
                )
            )

        elif time_cat == "weekly":

            f1 = go.Bar(
                x=list(df["dow"]),
                y=list(df["min"]),
                marker_color=global_theme[6],
                name="Min",
            )
            f2 = go.Bar(
                x=list(df["dow"]),
                y=list(df["max"]),
                marker_color=global_theme[4],
                name="Max",
            )
            f3 = go.Bar(
                x=list(df["dow"]),
                y=list(df["mean"]),
                marker_color=global_theme[2],
                name="Mean",
            )
            f4 = go.Bar(
                x=list(df["dow"]),
                y=list(df["median"]),
                marker_color=global_theme[0],
                name="Median",
            )

            fig = go.Figure(data=[f1, f2, f3, f4])
            fig.update_layout(barmode="group")

        elif time_cat == "hourly":

            f1 = go.Bar(
                x=list(df["daypart_cat"]),
                y=list(df["min"]),
                marker_color=global_theme[6],
                name="Min",
            )
            f2 = go.Bar(
                x=list(df["daypart_cat"]),
                y=list(df["max"]),
                marker_color=global_theme[4],
                name="Max",
            )
            f3 = go.Bar(
                x=list(df["daypart_cat"]),
                y=list(df["mean"]),
                marker_color=global_theme[2],
                name="Mean",
            )
            f4 = go.Bar(
                x=list(df["daypart_cat"]),
                y=list(df["median"]),
                marker_color=global_theme[0],
                name="Median",
            )

            fig = go.Figure(data=[f1, f2, f3, f4])
            fig.update_layout(barmode="group")

        else:
            pass

    fig.layout.plot_bgcolor = global_plot_bg_color
    fig.layout.paper_bgcolor = global_paper_bg_color
    fig.update_xaxes(gridcolor=px.colors.sequential.Greys[1])
    fig.update_yaxes(gridcolor=px.colors.sequential.Greys[1])
    fig.update_layout(
        legend=dict(orientation="h", x=0.5, yanchor="bottom", xanchor="center")
    )

    return fig


def list_ts_remove_append(l, opt):

    """

    This function helps to remove or append "_ts" from any list.


    Parameters
    ----------
    l
        List containing column name
    opt
        Option to choose between 1 & Others to enable the functionality of removing or appending "_ts" within the elements of a list

    Returns
    -------

    """

    ll = []
    if opt == 1:
        for i in l:
            if i[-3:] == "_ts":
                ll.append(i[0:-3:])
            else:
                ll.append(i)
        return ll
    else:
        for i in l:
            if i[-3:] == "_ts":
                ll.append(i)
            else:
                ll.append(i + "_ts")
        return ll


def ts_viz_1_1(base_path, x_col, y_col, output_type="daily"):

    """

    Parameters
    ----------
    base_path
        Base path which is the same as Master path where the aggregated data resides.
    x_col
        Timestamp / date column name
    y_col
        Numerical column names
    output_type
        Time category of analysis which can be between "Daily", "Hourly", "Weekly"

    Returns
    -------

    """

    ts_fig = gen_time_series_plots(base_path, x_col, y_col, output_type)

    return ts_fig


def ts_viz_1_2(base_path, ts_col, col_list, output_type="daily"):

    """

    Parameters
    ----------
    base_path
        Base path which is the same as Master path where the aggregated data resides.
    ts_col
        Timestamp / date column name
    col_list
        Numerical / Categorical column names
    output_type
        Time category of analysis which can be between "Daily", "Hourly", "Weekly"

    Returns
    -------

    """

    bl = []

    for i in col_list:
        if len(col_list) > 1:
            bl.append(dp.Group(ts_viz_1_1(base_path, ts_col, i, output_type), label=i))
        else:
            bl.append(dp.Group(ts_viz_1_1(base_path, ts_col, i, output_type), label=i))
            bl.append(dp.Plot(blank_chart, label="_"))

    return dp.Select(blocks=bl, type=dp.SelectType.DROPDOWN)


def ts_viz_1_3(base_path, ts_col, num_cols, cat_cols, output_type):

    """

    Parameters
    ----------
    base_path
        Base path which is the same as Master path where the aggregated data resides.
    ts_col
        Timestamp / date column name
    num_cols
        Numerical column names
    cat_cols
        Categorical column names
    output_type
        Time category of analysis which can be between "Daily", "Hourly", "Weekly"

    Returns
    -------

    """

    ts_v = []
    # print(num_cols)
    # print(cat_cols)
    if len(num_cols) == 0:
        for i in ts_col:
            if len(ts_col) > 1:
                ts_v.append(
                    dp.Group(ts_viz_1_2(base_path, i, cat_cols, output_type), label=i)
                )
            else:
                ts_v.append(
                    dp.Group(ts_viz_1_2(base_path, i, cat_cols, output_type), label=i)
                )
                ts_v.append(dp.Plot(blank_chart, label="_"))

    elif len(cat_cols) == 0:
        for i in ts_col:
            if len(ts_col) > 1:
                ts_v.append(
                    dp.Group(ts_viz_1_2(base_path, i, num_cols, output_type), label=i)
                )
            else:
                ts_v.append(
                    dp.Group(ts_viz_1_2(base_path, i, num_cols, output_type), label=i)
                )
                ts_v.append(dp.Plot(blank_chart, label="_"))

    elif len(num_cols) >= 1 & len(cat_cols) >= 1:

        for i in ts_col:
            if len(ts_col) > 1:
                ts_v.append(
                    dp.Group(
                        dp.Select(
                            blocks=[
                                dp.Group(
                                    ts_viz_1_2(base_path, i, num_cols, output_type),
                                    label="Numerical",
                                ),
                                dp.Group(
                                    ts_viz_1_2(base_path, i, cat_cols, output_type),
                                    label="Categorical",
                                ),
                            ],
                            type=dp.SelectType.TABS,
                        ),
                        label=i,
                    )
                )
            else:
                ts_v.append(
                    dp.Group(
                        dp.Select(
                            blocks=[
                                dp.Group(
                                    ts_viz_1_2(base_path, i, num_cols, output_type),
                                    label="Numerical",
                                ),
                                dp.Group(
                                    ts_viz_1_2(base_path, i, cat_cols, output_type),
                                    label="Categorical",
                                ),
                            ],
                            type=dp.SelectType.TABS,
                        ),
                        label=i,
                    )
                )
                ts_v.append(dp.Plot(blank_chart, label="_"))

    return dp.Select(blocks=ts_v, type=dp.SelectType.DROPDOWN)


def ts_viz_2_1(base_path, x_col, y_col):

    """

    Parameters
    ----------
    base_path
        Base path which is the same as Master path where the aggregated data resides.
    x_col
        Timestamp / date column name
    y_col
        Numerical column names

    Returns
    -------

    """

    ts_fig = []

    for i in ["mean", "median", "min", "max"]:

        ts_fig.append(
            dp.Plot(
                plotSeasonalDecompose(base_path, x_col, y_col, metric_col=i),
                label=i.title(),
            )
        )

    return dp.Select(blocks=ts_fig, type=dp.SelectType.TABS)


def ts_viz_2_2(base_path, ts_col, col_list):

    """

    Parameters
    ----------
    base_path
        Base path which is the same as Master path where the aggregated data resides.
    ts_col
        Timestamp / date column name
    col_list
        Numerical column names

    Returns
    -------

    """

    bl = []

    for i in col_list:
        if len(col_list) > 1:
            bl.append(dp.Group(ts_viz_2_1(base_path, ts_col, i), label=i))
        else:
            bl.append(dp.Group(ts_viz_2_1(base_path, ts_col, i), label=i))
            bl.append(dp.Group(dp.Plot(blank_chart, label=" "), label=" "))

    return dp.Select(blocks=bl, type=dp.SelectType.DROPDOWN)


def ts_viz_2_3(base_path, ts_col, num_cols):

    """

    Parameters
    ----------
    base_path
        Base path which is the same as Master path where the aggregated data resides.
    ts_col
        Timestamp / date column name
    num_cols
        Numerical column names

    Returns
    -------

    """

    ts_v = []

    if len(ts_col) > 1:

        for i in ts_col:

            f = list(
                pd.read_csv(
                    ends_with(base_path) + "stats_" + i + "_2.csv"
                ).count_unique_dates.values
            )[0]

            if f >= 24:

                ts_v.append(dp.Group(ts_viz_2_2(base_path, i, num_cols), label=i))
            else:
                ts_v.append(
                    dp.Group(
                        dp.Text(
                            "The plots couldn't be displayed as x must have 2 complete cycles requires 24 observations. x only has "
                            + str(f)
                            + " observation(s)"
                        ),
                        label=i,
                    )
                )

    else:

        for i in ts_col:

            f = list(
                pd.read_csv(
                    ends_with(base_path) + "stats_" + i + "_2.csv"
                ).count_unique_dates.values
            )[0]

            if f >= 24:

                ts_v.append(dp.Group(ts_viz_2_2(base_path, i, num_cols), label=i))
                ts_v.append(dp.Plot(blank_chart, label="_"))

            else:

                ts_v.append(
                    dp.Group(
                        dp.Text(
                            "The plots couldn't be displayed as x must have 2 complete cycles requires 24 observations. x only has "
                            + str(f)
                            + " observation(s)"
                        ),
                        label=i,
                    )
                )
                ts_v.append(dp.Plot(blank_chart, label="_"))

    return dp.Select(blocks=ts_v, type=dp.SelectType.DROPDOWN)


def ts_landscape(base_path, ts_cols, id_col):

    """

    This function helps to produce a basic landscaping view of the data by picking up the base path for reading the aggregated data and specified by the timestamp / date column & the ID column.

    Parameters
    ----------
    base_path
        Base path which is the same as Master path where the aggregated data resides.
    ts_col
        Timestamp / date column name
    id_col
        ID Column

    Returns
    -------

    """

    if ts_cols is None:

        return dp.Text("#")
    else:
        df_stats_ts = []
        for i in ts_cols:
            if len(ts_cols) > 1:
                df_stats_ts.append(
                    dp.Group(
                        dp.Group(
                            dp.Text("#   "),
                            dp.Text("*ID considered here is : " + str(id_col) + "*"),
                            dp.Text("#   "),
                            dp.Text("#### Consistency Analysis Of Dates"),
                            dp.DataTable(
                                pd.read_csv(
                                    ends_with(base_path) + "stats_" + i + "_1.csv"
                                )
                                .set_index("attribute")
                                .T,
                                label=i,
                            ),
                            rows=5,
                        ),
                        dp.Group(
                            dp.Text(
                                "*The Percentile distribution across different bins of ID-Date / Date-ID combination should be in a considerable range to determine the regularity of Time series. In an ideal scenario the proportion of dates within each ID should be same. Also, the count of IDs across unique dates should be consistent for a balanced distribution*"
                            ),
                            dp.Text("#   "),
                            dp.Text("#### Vital Statistics"),
                            dp.DataTable(
                                pd.read_csv(
                                    ends_with(base_path) + "stats_" + i + "_2.csv"
                                ).T.rename(columns={0: ""}),
                                label=i,
                            ),
                            rows=4,
                        ),
                        label=i,
                        rows=2,
                    )
                )

            else:
                df_stats_ts.append(
                    dp.Group(
                        dp.Group(
                            dp.Text("#   "),
                            dp.Text("*ID considered here is : " + str(id_col) + "*"),
                            dp.Text("#### Consistency Analysis Of Dates"),
                            dp.Text("#   "),
                            dp.DataTable(
                                pd.read_csv(
                                    ends_with(base_path) + "stats_" + i + "_1.csv"
                                )
                                .set_index("attribute")
                                .T,
                                label=i,
                            ),
                            rows=5,
                        ),
                        dp.Group(
                            dp.Text("#   "),
                            dp.Text("#### Vital Statistics"),
                            dp.DataTable(
                                pd.read_csv(
                                    ends_with(base_path) + "stats_" + i + "_2.csv"
                                ).T.rename(columns={0: ""}),
                                label=i,
                            ),
                            rows=3,
                        ),
                        label=i,
                        rows=2,
                    )
                )
                df_stats_ts.append(dp.Plot(blank_chart, label="_"))

        return dp.Group(
            dp.Text("### Time Stamp Data Diagnosis"),
            dp.Select(blocks=df_stats_ts, type=dp.SelectType.DROPDOWN),
            rows=2,
        )


def lambda_cat(val):

    """

    Parameters
    ----------

    val
        Value of Box Cox Test which translates into the transformation to be applied.

    Returns
    -------

    """

    if val < -1:
        return "Reciprocal Square Transform"
    elif val >= -1 and val < -0.5:
        return "Reciprocal Transform"
    elif val >= -0.5 and val < 0:
        return "Receiprocal Square Root Transform"
    elif val >= 0 and val < 0.5:
        return "Log Transform"
    elif val >= 0.5 and val < 1:
        return "Square Root Transform"
    elif val >= 1 and val < 2:
        return "No Transform"
    elif val >= 2:
        return "Square Transform"


def ts_viz_3_1(base_path, x_col, y_col):

    """

    Parameters
    ----------
    base_path
        Base path which is the same as Master path where the aggregated data resides.
    x_col
        Timestamp / date column name
    y_col
        Numerical column names

    Returns
    -------

    """

    ts_fig = []

    df = pd.read_csv(ends_with(base_path) + x_col + "_" + y_col + "_daily.csv").dropna()
    df[x_col] = pd.to_datetime(df[x_col], format="%Y-%m-%d %H:%M:%S.%f")
    df = df.set_index(x_col)

    for metric_col in ["mean", "median", "min", "max"]:

        adf_test = round(adfuller(df[metric_col])[0], 3), round(
            adfuller(df[metric_col])[1], 3
        )
        kpss_test = round(kpss(df[metric_col], regression="ct")[0], 3), round(
            kpss(df[metric_col], regression="ct")[1], 3
        )
        #         df[metric_col] = df[metric_col].apply(lambda x: boxcox1p(x,0.25))
        #         lambda_box_cox = round(boxcox(df[metric_col])[1],5)
        fit = PowerTransformer(method="yeo-johnson")
        lambda_box_cox = round(
            fit.fit(np.array(df[metric_col]).reshape(-1, 1)).lambdas_[0], 3
        )
        #         df[metric_col+"_transformed"] = boxcox(df[metric_col],lmbda=lambda_box_cox)
        df[metric_col + "_transformed"] = fit.transform(
            np.array(df[metric_col]).reshape(-1, 1)
        )

        fig = make_subplots(
            rows=1, cols=2, subplot_titles=["Pre-Transformation", "Post-Transformation"]
        )
        fig.add_trace(
            go.Scatter(
                x=df.index,
                y=df[metric_col],
                mode="lines+markers",
                name=metric_col,
                line=dict(color=global_theme[1]),
            ),
            row=1,
            col=1,
        )
        fig.add_trace(
            go.Scatter(
                x=df.index,
                y=df[metric_col + "_transformed"],
                mode="lines+markers",
                name=metric_col + "_transformed",
                line=dict(color=global_theme[7]),
            ),
            row=1,
            col=2,
        )
        fig.layout.plot_bgcolor = global_plot_bg_color
        fig.layout.paper_bgcolor = global_paper_bg_color
        fig.update_xaxes(gridcolor=px.colors.sequential.Greys[1])
        fig.update_yaxes(gridcolor=px.colors.sequential.Greys[1])
        fig.update_layout(autosize=True, width=2000, height=400)
        fig.update_layout(
            legend=dict(orientation="h", x=0.5, yanchor="bottom", xanchor="center")
        )

        if adf_test[1] < 0.05:
            adf_flag = True
        else:
            adf_flag = False

        if kpss_test[1] < 0.05:
            kpss_flag = True
        else:
            kpss_flag = False

        ts_fig.append(
            dp.Group(
                dp.Group(
                    dp.BigNumber(
                        heading="ADF Test Statistic",
                        value=adf_test[0],
                        change=adf_test[1],
                        is_upward_change=adf_flag,
                    ),
                    dp.BigNumber(
                        heading="KPSS Test Statistic",
                        value=kpss_test[0],
                        change=kpss_test[1],
                        is_upward_change=kpss_flag,
                    ),
                    dp.BigNumber(
                        heading="Box-Cox Transformation",
                        value=lambda_box_cox,
                        change=str(lambda_cat(lambda_box_cox)),
                        is_upward_change=True,
                    ),
                    columns=3,
                ),
                dp.Text("#### Transformation View"),
                dp.Text(
                    "Below Transformation is basis the inferencing from the Box Cox Transformation. The Lambda value of "
                    + str(lambda_box_cox)
                    + " indicates a "
                    + str(lambda_cat(lambda_box_cox))
                    + ". A Pre-Post Transformation Visualization is done for better clarity. "
                ),
                dp.Plot(fig),
                dp.Text("**Guidelines :** "),
                dp.Text(
                    "**ADF** : *The more negative the statistic, the more likely we are to reject the null hypothesis. If the p-value is less than the significance level of 0.05, we can reject the null hypothesis and take that the series is stationary*"
                ),
                dp.Text(
                    "**KPSS** : *If the p-value is high, we cannot reject the null hypothesis. So the series is stationary.*"
                ),
                label=metric_col.title(),
            )
        )

    return dp.Select(blocks=ts_fig, type=dp.SelectType.TABS)


def ts_viz_3_2(base_path, ts_col, col_list):

    """

    Parameters
    ----------
    base_path
        Base path which is the same as Master path where the aggregated data resides.
    ts_col
        Timestamp / date column name
    col_list
        Numerical column names

    Returns
    -------

    """

    bl = []

    for i in col_list:
        # print(i)
        if len(num_cols) > 1:
            bl.append(dp.Group(ts_viz_3_1(base_path, ts_col, i), label=i))
        else:
            bl.append(dp.Group(ts_viz_3_1(base_path, ts_col, i), label=i))
            bl.append(dp.Group(dp.Plot(blank_chart, label=" "), label=" "))

    return dp.Select(blocks=bl, type=dp.SelectType.DROPDOWN)


def ts_viz_3_3(base_path, ts_col, num_cols):

    """

    Parameters
    ----------
    base_path
        Base path which is the same as Master path where the aggregated data resides.
    ts_col
        Timestamp / date column name
    num_cols
        Numerical column names

    Returns
    -------

    """

    ts_v = []
    tt = ts_col
    for i in tt:
        # print(i)
        if len(tt) > 1:
            ts_v.append(dp.Group(ts_viz_3_2(base_path, i, num_cols), label=i))
        else:
            ts_v.append(dp.Group(ts_viz_3_2(base_path, i, num_cols), label=i))
            ts_v.append(dp.Plot(blank_chart, label="_"))

    return dp.Select(blocks=ts_v, type=dp.SelectType.DROPDOWN)


def ts_stats(base_path):

    """

    This function helps to read the base data containing desired input and produces output specific to the `ts_cols_stats.csv` file

    Parameters
    ----------
    base_path
        Base path which is the same as Master path where the aggregated data resides.
    Returns
    -------

    """

    df = pd.read_csv(base_path + "ts_cols_stats.csv")

    all_stats = []
    for i in range(0, 7):
        try:
            all_stats.append(df[df.index.values == i].values[0][0].split(","))
        except:
            all_stats.append([])

    c0 = pd.DataFrame(all_stats[0], columns=["attributes"])
    c1 = pd.DataFrame(list_ts_remove_append(all_stats[1], 1), columns=["attributes"])
    c1["Analyzed Attributes"] = "✔"
    c2 = pd.DataFrame(list_ts_remove_append(all_stats[2], 1), columns=["attributes"])
    c2["Attributes Identified"] = "✔"
    c3 = pd.DataFrame(list_ts_remove_append(all_stats[3], 1), columns=["attributes"])
    c3["Attributes Pre-Existed"] = "✔"
    c4 = pd.DataFrame(list_ts_remove_append(all_stats[4], 1), columns=["attributes"])
    c4["Overall TimeStamp Attributes"] = "✔"

    c5 = list_ts_remove_append(all_stats[5], 1)
    c6 = list_ts_remove_append(all_stats[6], 1)

    return c0, c1, c2, c3, c4, c5, c6


def ts_viz_generate(master_path, id_col, print_report=False, output_type="daily"):

    """

    This function helps to produce the output in the nested / recursive function supported by datapane. Eventually this is populated at the final report.


    Parameters
    ----------
    master_path
        Master path where the aggregated data resides.
    id_col
        ID Column
    print_report
        Option to specify whether the Report needs to be saved or not. True / False can be used to specify the needful.
    output_type
        Time category of analysis which can be between "Daily", "Hourly", "Weekly"

    Returns
    -------

    """

    try:
        c0, c1, c2, c3, c4, c5, c6 = ts_stats(master_path)

    except:
        return "null_report"

    stats_df = (
        c0.merge(c1, on="attributes", how="left")
        .merge(c2, on="attributes", how="left")
        .merge(c3, on="attributes", how="left")
        .merge(c4, on="attributes", how="left")
        .fillna("✘")
    )

    global num_cols
    global cat_cols

    num_cols, cat_cols = c5, c6

    final_ts_cols = list(ts_stats(master_path)[4].attributes.values)

    report = dp.Group(
        dp.Text("# "),
        dp.Text(
            "*This section summarizes the information about timestamp features and how they are interactive with other attributes. An exhaustive diagnosis is done by looking at different time series components, how they could be useful in deriving insights for further downstream applications*"
        ),
        dp.Text("# "),
        dp.Text("# "),
        dp.Text("### Basic Landscaping"),
        dp.Text(
            "Out of **"
            + str(len(list(ts_stats(master_path)[1].attributes.values)))
            + "** potential attributes in the data, the module could locate **"
            + str(len(final_ts_cols))
            + "** attributes as Timestamp"
        ),
        dp.DataTable(stats_df),
        ts_landscape(master_path, final_ts_cols, id_col),
        dp.Text(
            "*Lower the **CoV** (Coefficient Of Variation), Higher the Consistency between the consecutive dates. Similarly the Mean & Variance should be consistent over time*"
        ),
        dp.Text("### Visualization across the Shortlisted Timestamp Attributes"),
        ts_viz_1_3(master_path, final_ts_cols, num_cols, cat_cols, output_type),
        dp.Text("### Decomposed View"),
        ts_viz_2_3(master_path, final_ts_cols, num_cols),
        dp.Text("### Stationarity & Transformations"),
        ts_viz_3_3(master_path, final_ts_cols, num_cols),
        dp.Text("#"),
        dp.Text("#"),
        label="Time Series Analyzer",
    )

    if print_report:
        dp.Report(default_template[0], default_template[1], report).save(
            ends_with(master_path) + "time_series_analyzer.html", open=True
        )

    return report


def anovos_report(
    master_path,
    id_col="",
    label_col="",
    corr_threshold=0.4,
    iv_threshold=0.02,
    drift_threshold_model=0.1,
    dataDict_path=".",
    metricDict_path=".",
    run_type="local",
    final_report_path=".",
    output_type="daily",
):
    """

    This function actually helps to produce the final report by scanning through the output processed from the data analyzer module.

    Parameters
    ----------
    master_path
        Path containing the input files.
    id_col
        ID column (Default value = "")
    label_col
        label column (Default value = "")
    corr_threshold
        Correlation threshold beyond which attributes can be categorized under correlated. (Default value = 0.4)
    iv_threshold
        IV threshold beyond which attributes can be called as significant. (Default value = 0.02)
    drift_threshold_model
        threshold which the user is specifying for tagging an attribute to be drifted or not (Default value = 0.1)
    dataDict_path
        Data dictionary path. Default value is kept as None.
    metricDict_path
        Metric dictionary path. Default value is kept as None.
    run_type
        local or emr or databricks option. Default is kept as local
    final_report_path
        Path where the report will be saved. (Default value = ".")
    output_type
        Time category of analysis which can be between "Daily", "Hourly", "Weekly"

    Returns
    -------

    """

    if run_type == "emr":
        bash_cmd = (
            "aws s3 cp --recursive "
            + ends_with(master_path)
            + " "
            + ends_with("report_stats")
        )
        master_path = "report_stats"
        subprocess.check_output(["bash", "-c", bash_cmd])

    if "global_summary.csv" not in os.listdir(master_path):
        print(
            "Minimum supporting data is unavailable, hence the Report could not be generated."
        )
        return None

    global global_summary_df
    global numcols_name
    global catcols_name
    global rows_count
    global columns_count
    global numcols_count
    global catcols_count
    global blank_chart
    global df_si_
    global df_si
    global unstable_attr
    global total_unstable_attr
    global drift_df
    global metric_drift
    global drift_df
    global len_feats
    global drift_df_stats
    global drifted_feats
    global df_stability
    global n_df_stability
    global stability_interpretation_table
    global plot_index_stability

    SG_tabs = [
        "measures_of_counts",
        "measures_of_centralTendency",
        "measures_of_cardinality",
        "measures_of_percentiles",
        "measures_of_dispersion",
        "measures_of_shape",
        "global_summary",
    ]
    QC_tabs = [
        "nullColumns_detection",
        "IDness_detection",
        "biasedness_detection",
        "invalidEntries_detection",
        "duplicate_detection",
        "nullRows_detection",
        "outlier_detection",
    ]
    AE_tabs = [
        "correlation_matrix",
        "IV_calculation",
        "IG_calculation",
        "variable_clustering",
    ]
    drift_tab = ["drift_statistics"]
    stability_tab = ["stability_index", "stabilityIndex_metrics"]
    avl_SG, avl_QC, avl_AE = [], [], []

    stability_interpretation_table = pd.DataFrame(
        [
            ["0-1", "Very Unstable"],
            ["1-2", "Unstable"],
            ["2-3", "Marginally Stable"],
            ["3-3.5", "Stable"],
            ["3.5-4", "Very Stable"],
        ],
        columns=["StabilityIndex", "StabilityOrder"],
    )
    plot_index_stability = go.Figure(
        data=[
            go.Table(
                header=dict(
                    values=list(stability_interpretation_table.columns),
                    fill_color=px.colors.sequential.Greys[2],
                    align="center",
                    font=dict(size=12),
                ),
                cells=dict(
                    values=[
                        stability_interpretation_table.StabilityIndex,
                        stability_interpretation_table.StabilityOrder,
                    ],
                    line_color=px.colors.sequential.Greys[2],
                    fill_color="white",
                    align="center",
                    height=25,
                ),
                columnwidth=[2, 10],
            )
        ]
    )

    plot_index_stability.update_layout(margin=dict(l=20, r=700, t=20, b=20))

    blank_chart = go.Figure()
    blank_chart.update_layout(autosize=False, width=10, height=10)
    blank_chart.layout.plot_bgcolor = global_plot_bg_color
    blank_chart.layout.paper_bgcolor = global_paper_bg_color
    blank_chart.update_xaxes(visible=False)
    blank_chart.update_yaxes(visible=False)

    global_summary_df = pd.read_csv(ends_with(master_path) + "global_summary.csv")
    rows_count = int(
        global_summary_df[global_summary_df.metric.values == "rows_count"].value.values[
            0
        ]
    )
    catcols_count = int(
        global_summary_df[
            global_summary_df.metric.values == "catcols_count"
        ].value.values[0]
    )
    numcols_count = int(
        global_summary_df[
            global_summary_df.metric.values == "numcols_count"
        ].value.values[0]
    )
    columns_count = int(
        global_summary_df[
            global_summary_df.metric.values == "columns_count"
        ].value.values[0]
    )
    if catcols_count > 0:
        catcols_name = ",".join(
            list(
                global_summary_df[
                    global_summary_df.metric.values == "catcols_name"
                ].value.values
            )
        )
    else:
        catcols_name = ""
    if numcols_count > 0:
        numcols_name = ",".join(
            list(
                global_summary_df[
                    global_summary_df.metric.values == "numcols_name"
                ].value.values
            )
        )
    else:
        numcols_name = ""

    all_files = os.listdir(master_path)

=======
    else:
        numcols_name = ""
    all_files = os.listdir(master_path)
>>>>>>> 91790ee3
    eventDist_charts = [x for x in all_files if "eventDist" in x]
    stats_files = [x for x in all_files if ".csv" in x]
    freq_charts = [x for x in all_files if "freqDist" in x]
    outlier_charts = [x for x in all_files if "outlier" in x]
    drift_charts = [x for x in all_files if "drift" in x and ".csv" not in x]
    all_charts_num_1_ = chart_gen_list(
        master_path, chart_type=freq_charts, type_col="numerical"
    )
    all_charts_num_2_ = chart_gen_list(
        master_path, chart_type=eventDist_charts, type_col="numerical"
    )
    all_charts_num_3_ = chart_gen_list(
        master_path, chart_type=outlier_charts, type_col="numerical"
    )
    all_charts_cat_1_ = chart_gen_list(
        master_path, chart_type=freq_charts, type_col="categorical"
    )
    all_charts_cat_2_ = chart_gen_list(
        master_path, chart_type=eventDist_charts, type_col="categorical"
    )
    all_drift_charts_ = chart_gen_list(master_path, chart_type=drift_charts)
    for x in [
        all_charts_num_1_,
        all_charts_num_2_,
        all_charts_num_3_,
        all_charts_cat_1_,
        all_charts_cat_2_,
        all_drift_charts_,
    ]:
        if len(x) == 1:
            x.append(dp.Plot(blank_chart, label=" "))
        else:
            x
    mapping_tab_list = []
    for i in stats_files:
        if i.split(".csv")[0] in SG_tabs:
            mapping_tab_list.append([i.split(".csv")[0], "Descriptive Statistics"])
        elif i.split(".csv")[0] in QC_tabs:
            mapping_tab_list.append([i.split(".csv")[0], "Quality Check"])
        elif i.split(".csv")[0] in AE_tabs:
            mapping_tab_list.append([i.split(".csv")[0], "Attribute Associations"])
        elif i.split(".csv")[0] in drift_tab or i.split(".csv")[0] in stability_tab:
            mapping_tab_list.append([i.split(".csv")[0], "Data Drift & Data Stability"])
        else:
            mapping_tab_list.append([i.split(".csv")[0], "null"])
    xx = pd.DataFrame(mapping_tab_list, columns=["file_name", "tab_name"])
    xx_avl = list(set(xx.file_name.values))
    for i in SG_tabs:
        if i in xx_avl:
            avl_SG.append(i)
    for j in QC_tabs:
        if j in xx_avl:
            avl_QC.append(j)
    for k in AE_tabs:
        if k in xx_avl:
            avl_AE.append(k)
    missing_SG = list(set(SG_tabs) - set(avl_SG))
    missing_QC = list(set(QC_tabs) - set(avl_QC))
    missing_AE = list(set(AE_tabs) - set(avl_AE))
    missing_drift = list(
        set(drift_tab)
        - set(xx[xx.tab_name.values == "Data Drift & Data Stability"].file_name.values)
    )
    missing_stability = list(
        set(stability_tab)
        - set(xx[xx.tab_name.values == "Data Drift & Data Stability"].file_name.values)
    )
    ds_ind = drift_stability_ind(
        missing_drift, drift_tab, missing_stability, stability_tab
    )
    if ds_ind[0] > 0:
        drift_df = pd.read_csv(
            ends_with(master_path) + "drift_statistics.csv"
        ).sort_values(by=["flagged"], ascending=False)
        metric_drift = list(drift_df.drop(["attribute", "flagged"], 1).columns)
        drift_df = drift_df[drift_df.attribute.values != id_col]
        len_feats = drift_df.shape[0]
        drift_df_stats = (
            drift_df[drift_df.flagged.values == 1]
            .melt(id_vars="attribute", value_vars=metric_drift)
            .sort_values(by=["variable", "value"], ascending=False)
        )
        drifted_feats = drift_df[drift_df.flagged.values == 1].shape[0]
    if ds_ind[1] > 0.5:
        df_stability = pd.read_csv(
            ends_with(master_path) + "stabilityIndex_metrics.csv"
        )
        df_stability["idx"] = df_stability["idx"].astype(str).apply(lambda x: "df" + x)
        n_df_stability = str(df_stability["idx"].nunique())
        df_si_ = pd.read_csv(ends_with(master_path) + "stability_index.csv")
        df_si = df_si_[
            [
                "attribute",
                "stability_index",
                "mean_si",
                "stddev_si",
                "kurtosis_si",
                "flagged",
            ]
        ]
        unstable_attr = list(df_si_[df_si_.flagged.values == 1].attribute.values)
        total_unstable_attr = list(df_si_.attribute.values)
    elif ds_ind[1] == 0.5:
        df_si_ = pd.read_csv(ends_with(master_path) + "stability_index.csv")
        df_si = df_si_[
            [
                "attribute",
                "stability_index",
                "mean_si",
                "stddev_si",
                "kurtosis_si",
                "flagged",
            ]
        ]
        unstable_attr = list(df_si_[df_si_.flagged.values == 1].attribute.values)
        total_unstable_attr = list(df_si_.attribute.values)
        df_stability = pd.DataFrame()
        n_df_stability = "the"
    else:
        pass
    tab1 = executive_summary_gen(
        master_path, label_col, ds_ind, id_col, iv_threshold, corr_threshold
    )
    tab2 = wiki_generator(
        master_path, dataDict_path=dataDict_path, metricDict_path=metricDict_path
    )
    tab3 = descriptive_statistics(
        master_path, SG_tabs, avl_SG, missing_SG, all_charts_num_1_, all_charts_cat_1_
    )
    tab4 = quality_check(master_path, QC_tabs, avl_QC, missing_QC, all_charts_num_3_)
    tab5 = attribute_associations(
        master_path,
        AE_tabs,
        avl_AE,
        missing_AE,
        label_col,
        all_charts_num_2_,
        all_charts_cat_2_,
    )
    tab6 = data_drift_stability(
        master_path, ds_ind, id_col, drift_threshold_model, all_drift_charts_
    )
<<<<<<< HEAD

    tab7 = ts_viz_generate(ends_with(master_path), id_col, output_type)

    final_tabs_list = []

    for i in [tab1, tab2, tab3, tab4, tab5, tab6, tab7]:

=======
    final_tabs_list = []
    for i in [tab1, tab2, tab3, tab4, tab5, tab6]:
>>>>>>> 91790ee3
        if i == "null_report":
            pass
        else:
            final_tabs_list.append(i)
    if run_type in ("local", "databricks"):
        dp.Report(
            default_template[0],
            default_template[1],
            dp.Select(blocks=final_tabs_list, type=dp.SelectType.TABS),
        ).save(ends_with(final_report_path) + "ml_anovos_report.html", open=True)
    elif run_type == "emr":
        dp.Report(
            default_template[0],
            default_template[1],
            dp.Select(blocks=final_tabs_list, type=dp.SelectType.TABS),
        ).save("ml_anovos_report.html", open=True)
        bash_cmd = "aws s3 cp ml_anovos_report.html " + ends_with(final_report_path)
        subprocess.check_output(["bash", "-c", bash_cmd])
    else:
        raise ValueError("Invalid run_type")
    print("Report generated successfully at the specified location")<|MERGE_RESOLUTION|>--- conflicted
+++ resolved
@@ -38,20 +38,12 @@
 import plotly.express as px
 import plotly.graph_objects as go
 from loguru import logger
-<<<<<<< HEAD
 import dateutil.parser
 from statsmodels.tsa.seasonal import seasonal_decompose
 import plotly.tools as tls
-import plotly.express as px
-import plotly.graph_objects as go
-import pandas as pd
-import numpy as np
 from plotly.subplots import make_subplots
-import datapane as dp
 from statsmodels.tsa.stattools import adfuller, kpss
 from sklearn.preprocessing import PowerTransformer
-=======
->>>>>>> 91790ee3
 from anovos.shared.utils import ends_with
 import warnings
 
@@ -76,12 +68,7 @@
 
 def remove_u_score(col):
     """
-<<<<<<< HEAD
-
     This functions help to remove the "_" present in a specific text
-
-=======
->>>>>>> 91790ee3
     Parameters
     ----------
     col
@@ -102,12 +89,7 @@
 def line_chart_gen_stability(df1, df2, col):
 
     """
-<<<<<<< HEAD
-
     This function helps to produce charts which are specific to data stability index. It taken into account the stability input along with the analysis column to produce the desired output.
-
-=======
->>>>>>> 91790ee3
     Parameters
     ----------
     df1
@@ -220,12 +202,7 @@
 def data_analyzer_output(master_path, avl_recs_tab, tab_name):
 
     """
-<<<<<<< HEAD
-
     This section produces output in form of datapane objects which is specific to the different data analyzer modules. It is used by referring to the Master path along with the Available list of metrics & the Tab name.
-
-=======
->>>>>>> 91790ee3
     Parameters
     ----------
     master_path
@@ -475,13 +452,7 @@
 def chart_gen_list(master_path, chart_type, type_col=None):
 
     """
-<<<<<<< HEAD
-
     This function helps to produce the charts in a list object form nested by a datapane object.
-
-
-=======
->>>>>>> 91790ee3
     Parameters
     ----------
     master_path
@@ -536,12 +507,7 @@
     print_report=False,
 ):
     """
-<<<<<<< HEAD
-
     This function helps to produce output specific to the Executive Summary Tab.
-
-=======
->>>>>>> 91790ee3
     Parameters
     ----------
     master_path
@@ -916,11 +882,7 @@
     master_path, dataDict_path=None, metricDict_path=None, print_report=False
 ):
     """
-<<<<<<< HEAD
     This function helps to produce output specific to the Wiki Tab.
-
-=======
->>>>>>> 91790ee3
     Parameters
     ----------
     master_path
@@ -1010,12 +972,7 @@
     print_report=False,
 ):
     """
-<<<<<<< HEAD
-
     This function helps to produce output specific to the Descriptive Stats Tab.
-
-=======
->>>>>>> 91790ee3
     Parameters
     ----------
     master_path
@@ -1175,12 +1132,7 @@
     print_report=False,
 ):
     """
-<<<<<<< HEAD
-
     This function helps to produce output specific to the Quality Checker Tab.
-
-=======
->>>>>>> 91790ee3
     Parameters
     ----------
     master_path
@@ -1324,12 +1276,7 @@
     print_report=False,
 ):
     """
-<<<<<<< HEAD
-
     This function helps to produce output specific to the Attribute Association Tab.
-
-=======
->>>>>>> 91790ee3
     Parameters
     ----------
     master_path
@@ -1469,12 +1416,7 @@
     print_report=False,
 ):
     """
-<<<<<<< HEAD
-
     This function helps to produce output specific to the Data Drift & Stability Tab.
-
-=======
->>>>>>> 91790ee3
     Parameters
     ----------
     master_path
@@ -1629,8 +1571,6 @@
             line_chart_list.append(
                 line_chart_gen_stability(df1=df_stability, df2=df_si_, col=i)
             )
-<<<<<<< HEAD
-
         report = dp.Group(
             dp.Text("# "),
             dp.Text(
@@ -1651,29 +1591,6 @@
             ),
             label="Drift & Stability",
         )
-
-=======
-            report = dp.Group(
-                dp.Text("# "),
-                dp.Text(
-                    """
-                    *This section examines the dataset stability wrt the baseline dataset (via computing drift
-                    statistics) and/or wrt the historical datasets (via computing stability index).*
-                    """
-                ),
-                dp.Text("# "),
-                dp.Text("# "),
-                dp.Text("### Data Stability Analysis"),
-                dp.DataTable(df_si),
-                dp.Select(blocks=line_chart_list, type=dp.SelectType.DROPDOWN),
-                dp.Group(
-                    dp.Text("**Stability Index Interpretation:**"),
-                    dp.Plot(plot_index_stability),
-                    rows=2,
-                ),
-                label="Drift & Stability",
-            )
->>>>>>> 91790ee3
     elif ds_ind[0] == 1 and ds_ind[1] == 0:
         if len(all_drift_charts_) > 0:
             report = dp.Group(
@@ -1982,8 +1899,6 @@
 ):
 
     """
-<<<<<<< HEAD
-
     This function helps to produce output specific to the Seasonal Decomposition of Time Series. Ideally it's expected to source a data containing atleast 2 cycles or 24 months as the most.
 
     Parameters
@@ -1998,36 +1913,9 @@
         Metric of aggregation. Options can be between "Median", "Mean", "Min", "Max"
     title
         "Title Description"
-
-=======
-    Parameters
-    ----------
-    master_path
-        Path containing the input files.
-    id_col
-        ID column (Default value = "")
-    label_col
-        label column (Default value = "")
-    corr_threshold
-        Correlation threshold beyond which attributes can be categorized under correlated. (Default value = 0.4)
-    iv_threshold
-        IV threshold beyond which attributes can be called as significant. (Default value = 0.02)
-    drift_threshold_model
-        threshold which the user is specifying for tagging an attribute to be drifted or not (Default value = 0.1)
-    dataDict_path
-        Data dictionary path. Default value is kept as None.
-    metricDict_path
-        Metric dictionary path. Default value is kept as None.
-    run_type
-        local or emr or databricks option. Default is kept as local
-    final_report_path
-        Path where the report will be saved. (Default value = ".")
->>>>>>> 91790ee3
     Returns
     -------
     """
-<<<<<<< HEAD
-
     df = pd.read_csv(ends_with(base_path) + x_col + "_" + y_col + "_daily.csv").dropna()
 
     df[x_col] = pd.to_datetime(df[x_col], format="%Y-%m-%d %H:%M:%S.%f")
@@ -2059,139 +1947,6 @@
             ),
             row=1,
             col=1,
-=======
-    if run_type == "emr":
-        bash_cmd = (
-            "aws s3 cp --recursive "
-            + ends_with(master_path)
-            + " "
-            + ends_with("report_stats")
-        )
-        master_path = "report_stats"
-        subprocess.check_output(["bash", "-c", bash_cmd])
-    if "global_summary.csv" not in os.listdir(master_path):
-        print(
-            "Minimum supporting data is unavailable, hence the Report could not be generated."
-        )
-        return None
-    global global_summary_df
-    global numcols_name
-    global catcols_name
-    global rows_count
-    global columns_count
-    global numcols_count
-    global catcols_count
-    global blank_chart
-    global df_si_
-    global df_si
-    global unstable_attr
-    global total_unstable_attr
-    global drift_df
-    global metric_drift
-    global drift_df
-    global len_feats
-    global drift_df_stats
-    global drifted_feats
-    global df_stability
-    global n_df_stability
-    global stability_interpretation_table
-    global plot_index_stability
-    SG_tabs = [
-        "measures_of_counts",
-        "measures_of_centralTendency",
-        "measures_of_cardinality",
-        "measures_of_percentiles",
-        "measures_of_dispersion",
-        "measures_of_shape",
-        "global_summary",
-    ]
-    QC_tabs = [
-        "nullColumns_detection",
-        "IDness_detection",
-        "biasedness_detection",
-        "invalidEntries_detection",
-        "duplicate_detection",
-        "nullRows_detection",
-        "outlier_detection",
-    ]
-    AE_tabs = [
-        "correlation_matrix",
-        "IV_calculation",
-        "IG_calculation",
-        "variable_clustering",
-    ]
-    drift_tab = ["drift_statistics"]
-    stability_tab = ["stability_index", "stabilityIndex_metrics"]
-    avl_SG, avl_QC, avl_AE = [], [], []
-    stability_interpretation_table = pd.DataFrame(
-        [
-            ["0-1", "Very Unstable"],
-            ["1-2", "Unstable"],
-            ["2-3", "Marginally Stable"],
-            ["3-3.5", "Stable"],
-            ["3.5-4", "Very Stable"],
-        ],
-        columns=["StabilityIndex", "StabilityOrder"],
-    )
-    plot_index_stability = go.Figure(
-        data=[
-            go.Table(
-                header=dict(
-                    values=list(stability_interpretation_table.columns),
-                    fill_color=px.colors.sequential.Greys[2],
-                    align="center",
-                    font=dict(size=12),
-                ),
-                cells=dict(
-                    values=[
-                        stability_interpretation_table.StabilityIndex,
-                        stability_interpretation_table.StabilityOrder,
-                    ],
-                    line_color=px.colors.sequential.Greys[2],
-                    fill_color="white",
-                    align="center",
-                    height=25,
-                ),
-                columnwidth=[2, 10],
-            )
-        ]
-    )
-    plot_index_stability.update_layout(margin=dict(l=20, r=700, t=20, b=20))
-    blank_chart = go.Figure()
-    blank_chart.update_layout(autosize=False, width=10, height=10)
-    blank_chart.layout.plot_bgcolor = global_plot_bg_color
-    blank_chart.layout.paper_bgcolor = global_paper_bg_color
-    blank_chart.update_xaxes(visible=False)
-    blank_chart.update_yaxes(visible=False)
-    global_summary_df = pd.read_csv(ends_with(master_path) + "global_summary.csv")
-    rows_count = int(
-        global_summary_df[global_summary_df.metric.values == "rows_count"].value.values[
-            0
-        ]
-    )
-    catcols_count = int(
-        global_summary_df[
-            global_summary_df.metric.values == "catcols_count"
-        ].value.values[0]
-    )
-    numcols_count = int(
-        global_summary_df[
-            global_summary_df.metric.values == "numcols_count"
-        ].value.values[0]
-    )
-    columns_count = int(
-        global_summary_df[
-            global_summary_df.metric.values == "columns_count"
-        ].value.values[0]
-    )
-    if catcols_count > 0:
-        catcols_name = ",".join(
-            list(
-                global_summary_df[
-                    global_summary_df.metric.values == "catcols_name"
-                ].value.values
-            )
->>>>>>> 91790ee3
         )
 
         fig.add_trace(
@@ -2205,7 +1960,6 @@
             row=1,
             col=2,
         )
-<<<<<<< HEAD
 
         fig.add_trace(
             go.Scatter(
@@ -3483,14 +3237,7 @@
         )
     else:
         numcols_name = ""
-
     all_files = os.listdir(master_path)
-
-=======
-    else:
-        numcols_name = ""
-    all_files = os.listdir(master_path)
->>>>>>> 91790ee3
     eventDist_charts = [x for x in all_files if "eventDist" in x]
     stats_files = [x for x in all_files if ".csv" in x]
     freq_charts = [x for x in all_files if "freqDist" in x]
@@ -3633,18 +3380,9 @@
     tab6 = data_drift_stability(
         master_path, ds_ind, id_col, drift_threshold_model, all_drift_charts_
     )
-<<<<<<< HEAD
-
     tab7 = ts_viz_generate(ends_with(master_path), id_col, output_type)
-
     final_tabs_list = []
-
     for i in [tab1, tab2, tab3, tab4, tab5, tab6, tab7]:
-
-=======
-    final_tabs_list = []
-    for i in [tab1, tab2, tab3, tab4, tab5, tab6]:
->>>>>>> 91790ee3
         if i == "null_report":
             pass
         else:
