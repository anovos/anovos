# coding=utf-8
"""
This module generates all the descriptive statistics related to the ingested data. Descriptive statistics are
split into different metric types, and each function below corresponds to one metric type:

- global_summary
- measures_of_counts
- measures_of_centralTendency
- measures_of_cardinality
- measures_of_dispersion
- measures_of_percentiles
- measures_of_shape

Above primary functions are supported by below functions, which can be used independently as well:

- missingCount_computation
- nonzeroCount_computation
- mode_computation
- uniqueCount_computation

"""
import warnings

from pyspark.mllib.linalg import Vectors
from pyspark.mllib.stat import Statistics
from pyspark.sql import functions as F
from pyspark.sql import types as T
import pyspark

from anovos.shared.utils import attributeType_segregation, transpose_dataframe


def global_summary(spark, idf, list_of_cols="all", drop_cols=[], print_impact=False):
    """
    The global summary function computes the universal statistics/metrics and returns a Spark DataFrame
    with schema – metric, value. The metrics computed in this function - No. of rows, No. of columns, No. of categorical columns
    along with column names, No. of numerical columns along with the column names, No. of non-numerical non-categorical columns
    such as date type, array type etc. along with column names.

    Parameters
    ----------
    spark
        Spark Session
    idf
        Input Dataframe
    list_of_cols
        List of columns to analyse e.g., ["col1","col2"].
        Alternatively, columns can be specified in a string format,
        where different column names are separated by pipe delimiter “|” e.g., "col1|col2".
        "all" can be passed to include all columns for analysis. This is super useful instead of specifying all column names manually.
        Please note that this argument is used in conjunction with drop_cols i.e. a column mentioned in drop_cols argument
        is not considered for analysis even if it is mentioned in list_of_cols. (Default value = "all")
    drop_cols
        List of columns to be dropped e.g., ["col1","col2"].
        Alternatively, columns can be specified in a string format,
        where different column names are separated by pipe delimiter “|” e.g., "col1|col2".
        It is most useful when coupled with the “all” value of list_of_cols, when we need to consider all columns except
        a few handful of them. (Default value = [])
    print_impact
        True, False
        This argument is to print out the statistics.(Default value = False)

    Returns
    -------
    DataFrame
        [metric, value]

    """
    if list_of_cols == "all":
        list_of_cols = idf.columns
    if isinstance(list_of_cols, str):
        list_of_cols = [x.strip() for x in list_of_cols.split("|")]
    if isinstance(drop_cols, str):
        drop_cols = [x.strip() for x in drop_cols.split("|")]

    list_of_cols = list(set([e for e in list_of_cols if e not in drop_cols]))

    if any(x not in idf.columns for x in list_of_cols) | (len(list_of_cols) == 0):
        raise TypeError("Invalid input for Column(s)")

    row_count = idf.count()
    col_count = len(list_of_cols)
    num_cols, cat_cols, other_cols = attributeType_segregation(idf.select(list_of_cols))
    numcol_count = len(num_cols)
    catcol_count = len(cat_cols)
    othercol_count = len(other_cols)
    if print_impact:
        print("No. of Rows: %s" % "{0:,}".format(row_count))
        print("No. of Columns: %s" % "{0:,}".format(col_count))
        print("Numerical Columns: %s" % "{0:,}".format(numcol_count))
        if numcol_count > 0:
            print(num_cols)
        print("Categorical Columns: %s" % "{0:,}".format(catcol_count))
        if catcol_count > 0:
            print(cat_cols)
        if othercol_count > 0:
            print("Other Columns: %s" % "{0:,}".format(othercol_count))
            print(other_cols)

    odf = spark.createDataFrame(
        [
            ["rows_count", str(row_count)],
            ["columns_count", str(col_count)],
            ["numcols_count", str(numcol_count)],
            ["numcols_name", ", ".join(num_cols)],
            ["catcols_count", str(catcol_count)],
            ["catcols_name", ", ".join(cat_cols)],
            ["othercols_count", str(othercol_count)],
            ["othercols_name", ", ".join(other_cols)],
        ],
        schema=["metric", "value"],
    )
    return odf


def missingCount_computation(
    spark, idf, list_of_cols="all", drop_cols=[], print_impact=False
):
    """

    Parameters
    ----------
    spark
        Spark Session
    idf
        Input Dataframe
    list_of_cols
        List of columns to analyse e.g., ["col1","col2"].
        Alternatively, columns can be specified in a string format,
        where different column names are separated by pipe delimiter “|” e.g., "col1|col2".
        "all" can be passed to include all columns for analysis. This is super useful instead of specifying all column names manually.
        Please note that this argument is used in conjunction with drop_cols i.e. a column mentioned in drop_cols argument
        is not considered for analysis even if it is mentioned in list_of_cols. (Default value = "all")
    drop_cols
        List of columns to be dropped e.g., ["col1","col2"].
        Alternatively, columns can be specified in a string format,
        where different column names are separated by pipe delimiter “|” e.g., "col1|col2".
        It is most useful when coupled with the “all” value of list_of_cols, when we need to consider all columns except
        a few handful of them. (Default value = [])
    print_impact
        True, False
        This argument is to print out the statistics.(Default value = False)

    Returns
    -------
    DataFrame
        [attribute, missing_count, missing_pct]

    """
    if list_of_cols == "all":
        num_cols, cat_cols, other_cols = attributeType_segregation(idf)
        list_of_cols = num_cols + cat_cols
    if isinstance(list_of_cols, str):
        list_of_cols = [x.strip() for x in list_of_cols.split("|")]
    if isinstance(drop_cols, str):
        drop_cols = [x.strip() for x in drop_cols.split("|")]

    list_of_cols = list(set([e for e in list_of_cols if e not in drop_cols]))

    if any(x not in idf.columns for x in list_of_cols) | (len(list_of_cols) == 0):
        raise TypeError("Invalid input for Column(s)")

    idf_stats = idf.select(list_of_cols).summary("count")
    odf = (
        transpose_dataframe(idf_stats, "summary")
        .withColumn(
            "missing_count", F.lit(idf.count()) - F.col("count").cast(T.LongType())
        )
        .withColumn(
            "missing_pct", F.round(F.col("missing_count") / F.lit(idf.count()), 4)
        )
        .select(F.col("key").alias("attribute"), "missing_count", "missing_pct")
    )
    if print_impact:
        odf.show(len(list_of_cols))
    return odf


def nonzeroCount_computation(
    spark, idf, list_of_cols="all", drop_cols=[], print_impact=False
):
    """

    Parameters
    ----------
    spark
        Spark Session
    idf
        Input Dataframe
    list_of_cols
        List of numerical columns to analyse e.g., ["col1","col2"].
        Alternatively, columns can be specified in a string format,
        where different column names are separated by pipe delimiter “|” e.g., "col1|col2".
        "all" can be passed to include all numerical columns for analysis. This is super useful instead of specifying all column names manually.
        Please note that this argument is used in conjunction with drop_cols i.e. a column mentioned in drop_cols argument
        is not considered for analysis even if it is mentioned in list_of_cols. (Default value = "all")
    drop_cols
        List of columns to be dropped e.g., ["col1","col2"].
        Alternatively, columns can be specified in a string format,
        where different column names are separated by pipe delimiter “|” e.g., "col1|col2".
        It is most useful when coupled with the “all” value of list_of_cols, when we need to consider all columns except
        a few handful of them. (Default value = [])
    print_impact
        True, False
        This argument is to print out the statistics.(Default value = False)

    Returns
    -------
    DataFrame
        [attribute, nonzero_count, nonzero_pct]

    """
    num_cols = attributeType_segregation(idf)[0]
    if list_of_cols == "all":
        list_of_cols = num_cols
    if isinstance(list_of_cols, str):
        list_of_cols = [x.strip() for x in list_of_cols.split("|")]
    if isinstance(drop_cols, str):
        drop_cols = [x.strip() for x in drop_cols.split("|")]

    list_of_cols = list(set([e for e in list_of_cols if e not in drop_cols]))

    if any(x not in num_cols for x in list_of_cols):
        raise TypeError("Invalid input for Column(s)")

    if len(list_of_cols) == 0:
        warnings.warn(
            "No Non-Zero Count Computation - No numerical column(s) to analyze"
        )
        schema = T.StructType(
            [
                T.StructField("attribute", T.StringType(), True),
                T.StructField("nonzero_count", T.StringType(), True),
                T.StructField("nonzero_pct", T.StringType(), True),
            ]
        )
        odf = spark.sparkContext.emptyRDD().toDF(schema)
        return odf

    tmp = idf.select(list_of_cols).fillna(0).rdd.map(lambda row: Vectors.dense(row))
    nonzero_count = Statistics.colStats(tmp).numNonzeros()
    odf = spark.createDataFrame(
        zip(list_of_cols, [int(i) for i in nonzero_count]),
        schema=("attribute", "nonzero_count"),
    ).withColumn("nonzero_pct", F.round(F.col("nonzero_count") / F.lit(idf.count()), 4))
    if print_impact:
        odf.show(len(list_of_cols))
    return odf


def measures_of_counts(
    spark, idf, list_of_cols="all", drop_cols=[], print_impact=False
):
    """
    The Measures of Counts function computes different count metrics for each column.  It returns a Spark DataFrame
    with schema – attribute, fill_count, fill_pct, missing_count, missing_pct, nonzero_count, nonzero_pct.

    - Fill Count/Rate is defined as number of rows with non-null values in a column both in terms of absolute count
      and its proportion to row count. It leverages count statistic from summary functionality of Spark SQL.
    - Missing Count/Rate is defined as null (or missing) values seen in a column both in terms of absolute count and
      its proportion to row count. It is directly derivable from Fill Count/Rate.
    - Non Zero Count/Rate is defined as non-zero values seen in a numerical column both in terms of absolute count and
      its proportion to row count. For categorical column, it will show null value. Also, it uses a supporting function
      nonzeroCount_computation. Under the hood, it leverage Multivariate Statistical Summary of Spark MLlib.

    Parameters
    ----------
    spark
        Spark Session
    idf
        Input Dataframe
    list_of_cols
        List of columns to analyse e.g., ["col1","col2"].
        Alternatively, columns can be specified in a string format,
        where different column names are separated by pipe delimiter “|” e.g., "col1|col2".
        "all" can be passed to include all columns for analysis. This is super useful instead of specifying all column names manually.
        Please note that this argument is used in conjunction with drop_cols i.e. a column mentioned in drop_cols argument
        is not considered for analysis even if it is mentioned in list_of_cols. (Default value = "all")
    drop_cols
        List of columns to be dropped e.g., ["col1","col2"].
        Alternatively, columns can be specified in a string format,
        where different column names are separated by pipe delimiter “|” e.g., "col1|col2".
        It is most useful when coupled with the “all” value of list_of_cols, when we need to consider all columns except
        a few handful of them. (Default value = [])
    print_impact
        True, False
        This argument is to print out the statistics.(Default value = False)

    Returns
    -------
    DataFrame
        [attribute, fill_count, fill_pct, missing_count, missing_pct, nonzero_count, nonzero_pct]

    """
    if list_of_cols == "all":
        num_cols, cat_cols, other_cols = attributeType_segregation(idf)
        list_of_cols = num_cols + cat_cols
    if isinstance(list_of_cols, str):
        list_of_cols = [x.strip() for x in list_of_cols.split("|")]
    if isinstance(drop_cols, str):
        drop_cols = [x.strip() for x in drop_cols.split("|")]

    list_of_cols = list(set([e for e in list_of_cols if e not in drop_cols]))
    num_cols = attributeType_segregation(idf.select(list_of_cols))[0]

    if any(x not in idf.columns for x in list_of_cols) | (len(list_of_cols) == 0):
        raise TypeError("Invalid input for Column(s)")

    odf = (
        transpose_dataframe(idf.select(list_of_cols).summary("count"), "summary")
        .select(
            F.col("key").alias("attribute"),
            F.col("count").cast(T.LongType()).alias("fill_count"),
        )
        .withColumn("fill_pct", F.round(F.col("fill_count") / F.lit(idf.count()), 4))
        .withColumn(
            "missing_count", F.lit(idf.count()) - F.col("fill_count").cast(T.LongType())
        )
        .withColumn("missing_pct", F.round(1 - F.col("fill_pct"), 4))
        .join(nonzeroCount_computation(spark, idf, num_cols), "attribute", "full_outer")
    )

    if print_impact:
        odf.show(len(list_of_cols))
    return odf


def mode_computation(spark, idf, list_of_cols="all", drop_cols=[], print_impact=False):
    """

    Parameters
    ----------
    spark
        Spark Session
    idf
        Input Dataframe
    list_of_cols
        List of Discrete (Categorical + Integer) columns to analyse e.g., ["col1","col2"].
        Alternatively, columns can be specified in a string format,
        where different column names are separated by pipe delimiter “|” e.g., "col1|col2".
        "all" can be passed to include all discrete columns for analysis. This is super useful instead of specifying all column names manually.
        Please note that this argument is used in conjunction with drop_cols i.e. a column mentioned in drop_cols argument
        is not considered for analysis even if it is mentioned in list_of_cols. (Default value = "all")
    drop_cols
        List of columns to be dropped e.g., ["col1","col2"].
        Alternatively, columns can be specified in a string format,
        where different column names are separated by pipe delimiter “|” e.g., "col1|col2".
        It is most useful when coupled with the “all” value of list_of_cols, when we need to consider all columns except
        a few handful of them. (Default value = [])
    print_impact
        True, False
        This argument is to print out the statistics.(Default value = False)

    Returns
    -------
    DataFrame
        [attribute, mode, mode_rows]
        In case there is tie between multiple values, one value is randomly picked as mode.

    """
    if list_of_cols == "all":
        num_cols, cat_cols, other_cols = attributeType_segregation(idf)
        list_of_cols = num_cols + cat_cols
    if isinstance(list_of_cols, str):
        list_of_cols = [x.strip() for x in list_of_cols.split("|")]
    if isinstance(drop_cols, str):
        drop_cols = [x.strip() for x in drop_cols.split("|")]

    list_of_cols = list(set([e for e in list_of_cols if e not in drop_cols]))

    if any(x not in idf.columns for x in list_of_cols):
        raise TypeError("Invalid input for Column(s)")

    if len(list_of_cols) == 0:
        warnings.warn("No Mode Computation - No discrete column(s) to analyze")
        schema = T.StructType(
            [
                T.StructField("attribute", T.StringType(), True),
                T.StructField("mode", T.StringType(), True),
                T.StructField("mode_rows", T.StringType(), True),
            ]
        )
        odf = spark.sparkContext.emptyRDD().toDF(schema)
        return odf

    list_df = []
    for col in list_of_cols:
        out_df = (
            idf.select(col)
            .dropna()
            .groupby(col)
            .count()
            .orderBy("count", ascending=False)
            .limit(1)
            .select(
                F.lit(col).alias("attribute"),
                F.col(col).alias("mode"),
                F.col("count").alias("mode_rows"),
            )
        )
        list_df.append(out_df)

    def unionAll(dfs):
        first, *_ = dfs
        schema = T.StructType(
            [
                T.StructField("attribute", T.StringType(), True),
                T.StructField("mode", T.StringType(), True),
                T.StructField("mode_rows", T.LongType(), True),
            ]
        )
        return first.sql_ctx.createDataFrame(
            first.sql_ctx._sc.union([df.rdd for df in dfs]), schema
        )

    odf = unionAll(list_df)

    if print_impact:
        odf.show(len(list_of_cols))

    return odf


def measures_of_centralTendency(
    spark, idf, list_of_cols="all", drop_cols=[], print_impact=False
):
    """
    The Measures of Central Tendency function provides summary statistics that represents the centre point or most
    likely value of an attribute. It returns a Spark DataFrame with schema – attribute, mean, median, mode, mode_rows, mode_pct.

    - Mean is arithmetic average of a column i.e. sum of all values seen in the column divided by the number of rows.
      It leverage mean statistic from summary functionality of Spark SQL. Mean is calculated only for numerical columns.
    - Median is 50th percentile or middle value in a column when the values are arranged in ascending or descending order.
      It leverage ‘50%’ statistic from summary functionality of Spark SQL. Median is calculated only for numerical columns.
    - Mode is most frequently seen value in a column. Mode is calculated only for discrete columns (categorical + Integer/Long columns).
    - Mode Rows is the numer of rows seen with Mode value. Mode Rows is calculated only for discrete columns (categorical + Integer/Long columns).
    - Mode Pct is defined as Mode Rows divided by non-null values seen in a column.
      Mode Pct is calculated only for discrete columns (categorical + Integer/Long columns).

    Parameters
    ----------
    spark
        Spark Session
    idf
        Input Dataframe
    list_of_cols
        List of columns to analyse e.g., ["col1","col2"].
        Alternatively, columns can be specified in a string format,
        where different column names are separated by pipe delimiter “|” e.g., "col1|col2".
        "all" can be passed to include all columns for analysis. This is super useful instead of specifying all column names manually.
        Please note that this argument is used in conjunction with drop_cols i.e. a column mentioned in drop_cols argument
        is not considered for analysis even if it is mentioned in list_of_cols. (Default value = "all")
    drop_cols
        List of columns to be dropped e.g., ["col1","col2"].
        Alternatively, columns can be specified in a string format,
        where different column names are separated by pipe delimiter “|” e.g., "col1|col2".
        It is most useful when coupled with the “all” value of list_of_cols, when we need to consider all columns except
        a few handful of them. (Default value = [])
    print_impact
        True, False
        This argument is to print out the statistics.(Default value = False)

    Returns
    -------
    DataFrame
        [attribute, mean, median, mode, mode_rows, mode_pct]

    """

    num_cols, cat_cols, other_cols = attributeType_segregation(idf)
    if list_of_cols == "all":
        list_of_cols = num_cols + cat_cols
    if isinstance(list_of_cols, str):
        list_of_cols = [x.strip() for x in list_of_cols.split("|")]
    if isinstance(drop_cols, str):
        drop_cols = [x.strip() for x in drop_cols.split("|")]

    list_of_cols = list(set([e for e in list_of_cols if e not in drop_cols]))

    if any(x not in idf.columns for x in list_of_cols) | (len(list_of_cols) == 0):
        raise TypeError("Invalid input for Column(s)")

    df_mode_compute = mode_computation(spark, idf, list_of_cols)
    summary_lst = []
    for col in list_of_cols:
        summary_col = (
            idf.select(col)
            .summary("mean", "50%", "count")
            .rdd.map(lambda x: x[1])
            .collect()
        )
        summary_col.insert(0, col)
        summary_lst.append(summary_col)
    summary_df = spark.createDataFrame(
        summary_lst,
<<<<<<< HEAD
        schema = T.StructType(
=======
        schema=T.StructType(
>>>>>>> 1a515030
            [
                T.StructField("key", T.StringType(), True),
                T.StructField("mean", T.DoubleType(), True),
                T.StructField("50%", T.DoubleType(), True),
                T.StructField("count", T.LongType(), True),
            ]
        ),
    )
    odf = (
        summary_df.withColumn(
            "mean",
            F.when(
                F.col("key").isin(num_cols),
                F.round(F.col("mean").cast(T.DoubleType()), 4),
            ).otherwise(None),
        )
        .withColumn(
            "median",
            F.when(
                F.col("key").isin(num_cols),
                F.round(F.col("50%").cast(T.DoubleType()), 4),
            ).otherwise(None),
        )
        .withColumnRenamed("key", "attribute")
        .join(df_mode_compute, "attribute", "full_outer")
        .withColumn(
            "mode_pct",
            F.round(F.col("mode_rows") / F.col("count").cast(T.DoubleType()), 4),
        )
        .select("attribute", "mean", "median", "mode", "mode_rows", "mode_pct")
    )

    if print_impact:
        odf.show(len(list_of_cols))

    return odf


def uniqueCount_computation(
    spark,
    idf,
    list_of_cols="all",
    drop_cols=[],
    compute_approx_unique_count=False,
    rsd=0.05,
    print_impact=False,
):
    """

    Parameters
    ----------
    spark
        Spark Session
    idf
        Input Dataframe
    list_of_cols
        List of Discrete (Categorical + Integer) columns to analyse e.g., ["col1","col2"].
        Alternatively, columns can be specified in a string format,
        where different column names are separated by pipe delimiter “|” e.g., "col1|col2".
        "all" can be passed to include all discrete columns for analysis. This is super useful instead of specifying all column names manually.
        Please note that this argument is used in conjunction with drop_cols i.e. a column mentioned in drop_cols argument
        is not considered for analysis even if it is mentioned in list_of_cols. (Default value = "all")
    drop_cols
        List of columns to be dropped e.g., ["col1","col2"].
        Alternatively, columns can be specified in a string format,
        where different column names are separated by pipe delimiter “|” e.g., "col1|col2".
        It is most useful when coupled with the “all” value of list_of_cols, when we need to consider all columns except
        a few handful of them. (Default value = [])
    compute_approx_unique_count
        boolean, optional
        This flag tells the function whether to compute approximate unique count or exact unique count
        (Default value = False)
    rsd
        float, optional
        This is used when compute_approx_unique_count is True.
        This is the maximum relative standard deviation allowed (default = 0.05).
        For rsd < 0.01, it is more efficient to use :func:`countDistinct`
    print_impact
        True, False
        This argument is to print out the statistics.(Default value = False)

    Returns
    -------
    DataFrame
        [attribute, unique_values]

    """
    if list_of_cols == "all":
        list_of_cols = []
        for i in idf.dtypes:
            if i[1] in ("string", "int", "bigint", "long"):
                list_of_cols.append(i[0])
    if isinstance(list_of_cols, str):
        list_of_cols = [x.strip() for x in list_of_cols.split("|")]
    if isinstance(drop_cols, str):
        drop_cols = [x.strip() for x in drop_cols.split("|")]

    list_of_cols = list(set([e for e in list_of_cols if e not in drop_cols]))

    if any(x not in idf.columns for x in list_of_cols):
        raise TypeError("Invalid input for Column(s)")

    if len(list_of_cols) == 0:
        warnings.warn("No Unique Count Computation - No discrete column(s) to analyze")
        schema = T.StructType(
            [
                T.StructField("attribute", T.StringType(), True),
                T.StructField("unique_values", T.StringType(), True),
            ]
        )
        odf = spark.sparkContext.emptyRDD().toDF(schema)
        return odf

    if compute_approx_unique_count:
        uniquevalue_count = idf.agg(
            *(F.approx_count_distinct(F.col(i), rsd).alias(i) for i in list_of_cols)
        )
    else:
        uniquevalue_count = idf.agg(
            *(F.countDistinct(F.col(i)).alias(i) for i in list_of_cols)
        )

    odf = spark.createDataFrame(
        zip(list_of_cols, uniquevalue_count.rdd.map(list).collect()[0]),
        schema=("attribute", "unique_values"),
    )
    if print_impact:
        odf.show(len(list_of_cols))
    return odf


def measures_of_cardinality(
    spark,
    idf,
    list_of_cols="all",
    drop_cols=[],
    use_approx_unique_count=True,
    rsd=0.05,
    print_impact=False,
):
    """
    The Measures of Cardinality function provides statistics that are related to unique values seen in an
    attribute. These statistics are calculated only for discrete columns (categorical + Integer/Long columns). It
    returns a Spark Dataframe with schema – attribute, unique_values, IDness.

    - Unique Value is defined as a distinct value count of a column. It relies on a supporting function uniqueCount_computation
      for its computation and leverages the countDistinct/approx_count_distinct functionality of Spark SQL.
    - IDness is calculated as Unique Values divided by non-null values seen in a column. Non-null values count is used instead
      of total count because too many null values can give misleading results even if the column have all unique values
      (except null). It uses supporting functions - uniqueCount_computation and missingCount_computation.

    Parameters
    ----------
    spark
        Spark Session
    idf
        Input Dataframe
    list_of_cols
        List of Discrete (Categorical + Integer) columns to analyse e.g., ["col1","col2"].
        Alternatively, columns can be specified in a string format,
        where different column names are separated by pipe delimiter “|” e.g., "col1|col2".
        "all" can be passed to include all discrete columns for analysis. This is super useful instead of specifying all column names manually.
        Please note that this argument is used in conjunction with drop_cols i.e. a column mentioned in drop_cols argument
        is not considered for analysis even if it is mentioned in list_of_cols. (Default value = "all")
    drop_cols
        List of columns to be dropped e.g., ["col1","col2"].
        Alternatively, columns can be specified in a string format,
        where different column names are separated by pipe delimiter “|” e.g., "col1|col2".
        It is most useful when coupled with the “all” value of list_of_cols, when we need to consider all columns except
        a few handful of them. (Default value = [])
    use_approx_unique_count
        boolean, optional
        This flag tells the function whether to use approximate unique count to compute the IDness or use exact unique count
        (Default value = True)
    rsd
        float, optional
        This is used when use_approx_unique_count is True.
        This is the maximum relative standard deviation allowed (default = 0.05).
        For rsd < 0.01, it is more efficient to set use_approx_unique_count as False
    print_impact
        True, False
        This argument is to print out the statistics.(Default value = False)

    Returns
    -------
    DataFrame
        [attribute, unique_values, IDness]

    """
    if list_of_cols == "all":
        list_of_cols = []
        for i in idf.dtypes:
            if i[1] in ("string", "int", "bigint", "long"):
                list_of_cols.append(i[0])
    if isinstance(list_of_cols, str):
        list_of_cols = [x.strip() for x in list_of_cols.split("|")]
    if isinstance(drop_cols, str):
        drop_cols = [x.strip() for x in drop_cols.split("|")]

    list_of_cols = list(set([e for e in list_of_cols if e not in drop_cols]))

    if any(x not in idf.columns for x in list_of_cols):
        raise TypeError("Invalid input for Column(s)")

    if len(list_of_cols) == 0:
        warnings.warn("No Cardinality Computation - No discrete column(s) to analyze")
        schema = T.StructType(
            [
                T.StructField("attribute", T.StringType(), True),
                T.StructField("unique_values", T.StringType(), True),
                T.StructField("IDness", T.StringType(), True),
            ]
        )
        odf = spark.sparkContext.emptyRDD().toDF(schema)
        return odf

    odf = (
        uniqueCount_computation(
            spark,
            idf,
            list_of_cols,
            compute_approx_unique_count=use_approx_unique_count,
            rsd=rsd,
        )
        .join(
            missingCount_computation(spark, idf, list_of_cols),
            "attribute",
            "full_outer",
        )
        .withColumn(
            "IDness",
            F.round(
                F.col("unique_values") / (F.lit(idf.count()) - F.col("missing_count")),
                4,
            ),
        )
        .select("attribute", "unique_values", "IDness")
    )
    if print_impact:
        odf.show(len(list_of_cols))
    return odf


def measures_of_dispersion(
    spark, idf, list_of_cols="all", drop_cols=[], print_impact=False
):
    """
    The Measures of Dispersion function provides statistics that describe the spread of a numerical attribute.
    Alternatively, these statistics are also known as measures of spread. It returns a Spark DataFrame with schema –
    attribute, stddev, variance, cov, IQR, range.

    - Standard Deviation (stddev) measures how concentrated an attribute is around the mean or average.
      It leverages ‘stddev’ statistic from summary functionality of Spark SQL.
    - Variance is the squared value of Standard Deviation.
    - Coefficient of Variance (cov) is computed as ratio of Standard Deviation & Mean.
      It leverages ‘stddev’ and ‘mean’ statistic from the summary functionality of Spark SQL.
    - Interquartile Range (IQR): It describes the difference between the third quartile (75th percentile)
      and the first quartile  (25th percentile), telling us about the range where middle half values are seen.
      It leverage ‘25%’ and ‘75%’ statistics from the summary functionality of Spark SQL.
    - Range is simply the difference between the maximum value and the minimum value.
      It leverage ‘min’ and ‘max’ statistics from the summary functionality of Spark

    Parameters
    ----------
    spark
        Spark Session
    idf
        Input Dataframe
    list_of_cols
        List of numerical columns to analyse e.g., ["col1","col2"].
        Alternatively, columns can be specified in a string format,
        where different column names are separated by pipe delimiter “|” e.g., "col1|col2".
        "all" can be passed to include all numerical columns for analysis. This is super useful instead of specifying all column names manually.
        Please note that this argument is used in conjunction with drop_cols i.e. a column mentioned in drop_cols argument
        is not considered for analysis even if it is mentioned in list_of_cols. (Default value = "all")
    drop_cols
        List of columns to be dropped e.g., ["col1","col2"].
        Alternatively, columns can be specified in a string format,
        where different column names are separated by pipe delimiter “|” e.g., "col1|col2".
        It is most useful when coupled with the “all” value of list_of_cols, when we need to consider all columns except
        a few handful of them. (Default value = [])
    print_impact
        True, False
        This argument is to print out the statistics.(Default value = False)

    Returns
    -------
    DataFrame
        [attribute, stddev, variance, cov, IQR, range]

    """
    num_cols = attributeType_segregation(idf)[0]
    if list_of_cols == "all":
        list_of_cols = num_cols
    if isinstance(list_of_cols, str):
        list_of_cols = [x.strip() for x in list_of_cols.split("|")]
    if isinstance(drop_cols, str):
        drop_cols = [x.strip() for x in drop_cols.split("|")]

    list_of_cols = list(set([e for e in list_of_cols if e not in drop_cols]))

    if any(x not in num_cols for x in list_of_cols):
        raise TypeError("Invalid input for Column(s)")
    if len(list_of_cols) == 0:
        warnings.warn("No Dispersion Computation - No numerical column(s) to analyze")
        schema = T.StructType(
            [
                T.StructField("attribute", T.StringType(), True),
                T.StructField("stddev", T.StringType(), True),
                T.StructField("variance", T.StringType(), True),
                T.StructField("cov", T.StringType(), True),
                T.StructField("IQR", T.StringType(), True),
                T.StructField("range", T.StringType(), True),
            ]
        )
        odf = spark.sparkContext.emptyRDD().toDF(schema)
        return odf

    odf = (
        transpose_dataframe(
            idf.select(list_of_cols).summary(
                "stddev", "min", "max", "mean", "25%", "75%"
            ),
            "summary",
        )
        .withColumn("stddev", F.round(F.col("stddev").cast(T.DoubleType()), 4))
        .withColumn("variance", F.round(F.col("stddev") * F.col("stddev"), 4))
        .withColumn("range", F.round(F.col("max") - F.col("min"), 4))
        .withColumn("cov", F.round(F.col("stddev") / F.col("mean"), 4))
        .withColumn("IQR", F.round(F.col("75%") - F.col("25%"), 4))
        .select(
            F.col("key").alias("attribute"), "stddev", "variance", "cov", "IQR", "range"
        )
    )
    if print_impact:
        odf.show(len(list_of_cols))
    return odf


def measures_of_percentiles(
    spark, idf, list_of_cols="all", drop_cols=[], print_impact=False
):
    """
    The Measures of Percentiles function provides statistics at different percentiles. Nth percentile can be
    interpreted as N% of rows having values lesser than or equal to Nth percentile value. It is prominently used for
    quick detection of skewness or outlier. Alternatively, these statistics are also known as measures of position.
    These statistics are computed only for numerical attributes.

    It returns a Spark Dataframe with schema – attribute, min, 1%, 5%, 10%, 25%, 50%, 75%, 90%, 95%, 99%,
    max. It leverage ‘N%’ statistics from summary functionality of Spark SQL where N is 0 for min and 100 for max.

    Parameters
    ----------
    spark
        Spark Session
    idf
        Input Dataframe
    list_of_cols
        List of numerical columns to analyse e.g., ["col1","col2"].
        Alternatively, columns can be specified in a string format,
        where different column names are separated by pipe delimiter “|” e.g., "col1|col2".
        "all" can be passed to include all numerical columns for analysis. This is super useful instead of specifying all column names manually.
        Please note that this argument is used in conjunction with drop_cols i.e. a column mentioned in drop_cols argument
        is not considered for analysis even if it is mentioned in list_of_cols. (Default value = "all")
    drop_cols
        List of columns to be dropped e.g., ["col1","col2"].
        Alternatively, columns can be specified in a string format,
        where different column names are separated by pipe delimiter “|” e.g., "col1|col2".
        It is most useful when coupled with the “all” value of list_of_cols, when we need to consider all columns except
        a few handful of them. (Default value = [])
    print_impact
        True, False
        This argument is to print out the statistics.(Default value = False)

    Returns
    -------
    DataFrame
        [attribute, min, 1%, 5%, 10%, 25%, 50%, 75%, 90%, 95%, 99%, max]

    """
    num_cols = attributeType_segregation(idf)[0]
    if list_of_cols == "all":
        list_of_cols = num_cols
    if isinstance(list_of_cols, str):
        list_of_cols = [x.strip() for x in list_of_cols.split("|")]
    if isinstance(drop_cols, str):
        drop_cols = [x.strip() for x in drop_cols.split("|")]

    list_of_cols = list(set([e for e in list_of_cols if e not in drop_cols]))

    if any(x not in num_cols for x in list_of_cols):
        raise TypeError("Invalid input for Column(s)")
    if len(list_of_cols) == 0:
        warnings.warn("No Percentiles Computation - No numerical column(s) to analyze")
        schema = T.StructType(
            [
                T.StructField("attribute", T.StringType(), True),
                T.StructField("min", T.StringType(), True),
                T.StructField("1%", T.StringType(), True),
                T.StructField("5%", T.StringType(), True),
                T.StructField("10%", T.StringType(), True),
                T.StructField("25%", T.StringType(), True),
                T.StructField("50%", T.StringType(), True),
                T.StructField("75%", T.StringType(), True),
                T.StructField("90%", T.StringType(), True),
                T.StructField("95%", T.StringType(), True),
                T.StructField("99%", T.StringType(), True),
                T.StructField("max", T.StringType(), True),
            ]
        )
        odf = spark.sparkContext.emptyRDD().toDF(schema)
        return odf

    stats = ["min", "1%", "5%", "10%", "25%", "50%", "75%", "90%", "95%", "99%", "max"]
    odf = transpose_dataframe(
        idf.select(list_of_cols).summary(*stats), "summary"
    ).withColumnRenamed("key", "attribute")
    for i in odf.columns:
        if i != "attribute":
            odf = odf.withColumn(i, F.round(F.col(i).cast("Double"), 4))
    odf = odf.select(["attribute"] + stats)
    if print_impact:
        odf.show(len(list_of_cols))
    return odf


def measures_of_shape(spark, idf, list_of_cols="all", drop_cols=[], print_impact=False):
    """
    The Measures of Shapes function provides statistics related to the shape of an attribute's distribution.
    Alternatively, these statistics are also known as measures of the moment and are computed only for numerical
    attributes. It returns a Spark Dataframe with schema – attribute, skewness, kurtosis.

    - Skewness describes how much-skewed values are relative to a perfect bell curve observed in normal distribution
      and the direction of skew. If the majority of the values are at the left and the right tail is longer,
      we say that the distribution is skewed right or positively skewed; if the peak is toward the right and the left
      tail is longer, we say that the distribution is skewed left or negatively skewed. It leverage skewness
      functionality of Spark SQL.
    - (Excess) Kurtosis describes how tall and sharp the central peak is relative to a
      perfect bell curve observed in the normal distribution. The reference standard is a normal distribution,
      which has a kurtosis of 3. In token of this, often, the excess kurtosis is presented: excess kurtosis is simply
      kurtosis−3. Higher (positive) values indicate a higher, sharper peak; lower (negative) values indicate a less
      distinct peak. It leverages kurtosis functionality of Spark SQL.

    Parameters
    ----------
    spark
        Spark Session
    idf
        Input Dataframe
    list_of_cols
        List of numerical columns to analyse e.g., ["col1","col2"].
        Alternatively, columns can be specified in a string format,
        where different column names are separated by pipe delimiter “|” e.g., "col1|col2".
        "all" can be passed to include all numerical columns for analysis. This is super useful instead of specifying all column names manually.
        Please note that this argument is used in conjunction with drop_cols i.e. a column mentioned in drop_cols argument
        is not considered for analysis even if it is mentioned in list_of_cols. (Default value = "all")
    drop_cols
        List of columns to be dropped e.g., ["col1","col2"].
        Alternatively, columns can be specified in a string format,
        where different column names are separated by pipe delimiter “|” e.g., "col1|col2".
        It is most useful when coupled with the “all” value of list_of_cols, when we need to consider all columns except
        a few handful of them. (Default value = [])
    print_impact
        True, False
        This argument is to print out the statistics.(Default value = False)


    Returns
    -------
    DataFrame
        [attribute, skewness, kurtosis]

    """

    num_cols = attributeType_segregation(idf)[0]
    if list_of_cols == "all":
        list_of_cols = num_cols
    if isinstance(list_of_cols, str):
        list_of_cols = [x.strip() for x in list_of_cols.split("|")]
    if isinstance(drop_cols, str):
        drop_cols = [x.strip() for x in drop_cols.split("|")]

    list_of_cols = list(set([e for e in list_of_cols if e not in drop_cols]))

    if any(x not in num_cols for x in list_of_cols):
        raise TypeError("Invalid input for Column(s)")
    if len(list_of_cols) == 0:
        warnings.warn(
            "No Skewness/Kurtosis Computation - No numerical column(s) to analyze"
        )
        schema = T.StructType(
            [
                T.StructField("attribute", T.StringType(), True),
                T.StructField("skewness", T.StringType(), True),
                T.StructField("kurtosis", T.StringType(), True),
            ]
        )
        odf = spark.sparkContext.emptyRDD().toDF(schema)
        return odf

    exprs = [f(F.col(c)) for f in [F.skewness, F.kurtosis] for c in list_of_cols]
    list_result = idf.groupby().agg(*exprs).rdd.flatMap(lambda x: x).collect()
    shapes = []
    for i in range(int(len(list_result) / 2)):
        shapes.append(
            [
                list_of_cols[i],
                list_result[i],
                list_result[i + int(len(list_result) / 2)],
            ]
        )
    odf = (
        spark.createDataFrame(shapes, schema=("attribute", "skewness", "kurtosis"))
        .withColumn("skewness", F.round(F.col("skewness"), 4))
        .withColumn("kurtosis", F.round(F.col("kurtosis"), 4))
    )
    if print_impact:
        odf.show(len(list_of_cols))
    return odf<|MERGE_RESOLUTION|>--- conflicted
+++ resolved
@@ -493,11 +493,7 @@
         summary_lst.append(summary_col)
     summary_df = spark.createDataFrame(
         summary_lst,
-<<<<<<< HEAD
-        schema = T.StructType(
-=======
         schema=T.StructType(
->>>>>>> 1a515030
             [
                 T.StructField("key", T.StringType(), True),
                 T.StructField("mean", T.DoubleType(), True),
