# coding=utf-8
"""
This submodule focuses on understanding the interaction between different attributes and/or the relationship
between an attribute & the binary target variable.

Association between attributes is measured by:
- correlation_matrix
- variable_clustering
<<<<<<< HEAD

Association between an attribute and binary target is measured by:
- IV_calculation
- IG_calculation

"""

=======
- Association between an attribute and binary target is measured by:
    - IV_calculation
    - IG_calculation

Columns which are subjected to these analysis can be controlled by right combination of arguments - list_of_cols and
drop_cols. All functions have following common arguments:

- **idf**: Input dataframe - **ist_of_cols**: This argument, in a list format, is used to specify the columns which
are subjected to the analysis in the input dataframe. Alternatively, instead of list, columns can be specified in a
single text format where different column names are separated by pipe delimiter “|”. The user can also use “all” as
an input to this argument to consider all columns. This is super useful instead of specifying all column names
manually. - **drop_cols**: This argument, in a list format, is used to specify the columns which needs to be dropped
from list_of_cols. Alternatively, instead of list, columns can be specified in a single text format where different
column names are separated by pipe delimiter “|”. It is most useful when used coupled with “all” value of
list_of_cols, when we need to consider all columns except few handful of them. - **print_impact**: This argument is
to print out the statistics. """
# coding=utf-8
>>>>>>> 91790ee3
import itertools
import math
import pyspark
from phik.phik import spark_phik_matrix_from_hist2d_dict
from popmon.analysis.hist_numpy import get_2dgrid
from pyspark.sql import Window
from pyspark.sql import functions as F
from varclushi import VarClusHi
from anovos.data_analyzer.stats_generator import uniqueCount_computation
from anovos.data_ingest.data_ingest import read_dataset
from anovos.data_transformer.transformers import (
    attribute_binning,
    monotonic_binning,
    cat_to_num_unsupervised,
    imputation_MMM,
)
from anovos.shared.utils import attributeType_segregation


def correlation_matrix(
    spark, idf, list_of_cols="all", drop_cols=[], stats_unique={}, print_impact=False
):
    """
    This function calculates correlation coefficient statistical, which measures the strength of the relationship
    between the relative movements of two attributes. Pearson’s correlation coefficient is a standard approach of
    measuring correlation between two variables. However, it has some drawbacks: a) It works only with continuous
    variables, b) It only accounts for a linear relationship between variables, and c) It is sensitive to outliers.
    To avoid these issues, we are computing Phik (𝜙k), which is a new and practical correlation coefficient that
    works consistently between categorical, ordinal and interval variables, captures non-linear dependency and
    reverts to the Pearson correlation coefficient in case of a bivariate normal input distribution. The correlation
    coefficient is calculated for every pair of attributes and its value lies between 0 and 1, where 0 means there is
    no correlation between the two attributes and 1 means strong correlation. However, this methodology have
    drawbacks of its own as it is found to be more computational expensive especially when number of columns in the
    input dataset is on higher side (number of pairs to analyse increases exponentially with number of columns).
    Further, there is no indication of the direction of the relationship. More detail can be referred from the [
    source paper] [1].

    [1]: https://arxiv.org/abs/1811.11440/     "source paper"

    This function returns a correlation matrix dataframe of schema – attribute, <attribute_names>. Correlation
    between attribute X and Y can be found at intersection of a) row with value X in ‘attribute’ column and b) column
    ‘Y’ (or row with value Y in ‘attribute’ column and column ‘X’).

    Parameters
    ----------
    spark
        Spark Session
    idf
        Input Dataframe
    list_of_cols
        List of columns to analyse e.g., ["col1","col2"].
        Alternatively, columns can be specified in a string format,
        where different column names are separated by pipe delimiter “|” e.g., "col1|col2".
        "all" can be passed to include all columns for analysis. This is super useful instead of specifying all column names manually.
        Please note that this argument is used in conjunction with drop_cols i.e. a column mentioned in drop_cols argument
        is not considered for analysis even if it is mentioned in list_of_cols. (Default value = "all")
    drop_cols
        List of columns to be dropped e.g., ["col1","col2"].
        Alternatively, columns can be specified in a string format,
        where different column names are separated by pipe delimiter “|” e.g., "col1|col2".
        It is most useful when coupled with the “all” value of list_of_cols, when we need to consider all columns except
        a few handful of them. (Default value = [])
    stats_unique
        Takes arguments for read_dataset (data_ingest module) function in a dictionary format
        to read pre-saved statistics on unique value count i.e. if measures_of_cardinality or
        uniqueCount_computation (data_analyzer.stats_generator module) has been computed & saved before. (Default value = {})
    print_impact
        True, False
        This argument is to print out the statistics.(Default value = False)

    Returns
    -------
    DataFrame
        [attribute,*attribute_names]

    """

    if list_of_cols == "all":
        num_cols, cat_cols, other_cols = attributeType_segregation(idf)
        list_of_cols = num_cols + cat_cols
    if isinstance(list_of_cols, str):
        list_of_cols = [x.strip() for x in list_of_cols.split("|")]
    if isinstance(drop_cols, str):
        drop_cols = [x.strip() for x in drop_cols.split("|")]

    if stats_unique == {}:
        remove_cols = (
            uniqueCount_computation(spark, idf, list_of_cols)
            .where(F.col("unique_values") < 2)
            .select("attribute")
            .rdd.flatMap(lambda x: x)
            .collect()
        )
    else:
        remove_cols = (
            read_dataset(spark, **stats_unique)
            .where(F.col("unique_values") < 2)
            .select("attribute")
            .rdd.flatMap(lambda x: x)
            .collect()
        )

    list_of_cols = list(
        set([e for e in list_of_cols if e not in (drop_cols + remove_cols)])
    )

    if any(x not in idf.columns for x in list_of_cols) | (len(list_of_cols) == 0):
        raise TypeError("Invalid input for Column(s)")

    combis = [list(c) for c in itertools.combinations_with_replacement(list_of_cols, 2)]
    hists = idf.select(list_of_cols).pm_make_histograms(combis)
    grids = {k: get_2dgrid(h) for k, h in hists.items()}
    odf_pd = spark_phik_matrix_from_hist2d_dict(spark.sparkContext, grids)
    odf_pd["attribute"] = odf_pd.index
    list_of_cols.sort()
    odf = (
        spark.createDataFrame(odf_pd)
        .select(["attribute"] + list_of_cols)
        .orderBy("attribute")
    )

    if print_impact:
        odf.show(odf.count())

    return odf


def variable_clustering(
    spark,
    idf,
    list_of_cols="all",
    drop_cols=[],
    sample_size=100000,
    stats_unique={},
    stats_mode={},
    print_impact=False,
):
    """
    Variable Clustering groups attributes that are as correlated as possible among themselves within a cluster and
    as uncorrelated as possible with attribute in other clusters. The function is leveraging [VarClusHi] [2] library
    to do variable clustering; however, this library is not implemented in a scalable manner due to which the
    analysis is done on a sample dataset. Further, it is found to be a bit computational expensive especially when
    number of columns in the input dataset is on higher side (number of pairs to analyse increases exponentially with
    number of columns).

    [2]: https://github.com/jingtt/varclushi   "VarCluShi"

    It returns a Spark Dataframe with schema – Cluster, Attribute, RS_Ratio. Attributes similar to each other are grouped
    together with the same cluster id. The attribute with the lowest (1 — RS_Ratio) can be chosen as a representative of the cluster
    while discarding the other attributes from that cluster. This can also help in achieving the dimension reduction, if required.

    Parameters
    ----------
    spark
        Spark Session
    idf
        Input Dataframe
    list_of_cols
        List of columns to analyse e.g., ["col1","col2"].
        Alternatively, columns can be specified in a string format,
        where different column names are separated by pipe delimiter “|” e.g., "col1|col2".
        "all" can be passed to include all columns for analysis. This is super useful instead of specifying all column names manually.
        Please note that this argument is used in conjunction with drop_cols i.e. a column mentioned in drop_cols argument
        is not considered for analysis even if it is mentioned in list_of_cols. (Default value = "all")
    drop_cols
        List of columns to be dropped e.g., ["col1","col2"].
        Alternatively, columns can be specified in a string format,
        where different column names are separated by pipe delimiter “|” e.g., "col1|col2".
        It is most useful when coupled with the “all” value of list_of_cols, when we need to consider all columns except
        a few handful of them. (Default value = [])
    sample_size
        Maximum sample size (in terms of number of rows) taken for the computation.
        Sample dataset is extracted using random sampling. (Default value = 100000)
    stats_unique
        Takes arguments for read_dataset (data_ingest module) function in a dictionary format
        to read pre-saved statistics on unique value count i.e. if measures_of_cardinality or
        uniqueCount_computation (data_analyzer.stats_generator module) has been computed & saved before.
        This is used to remove single value columns from the analysis purpose. (Default value = {})
    stats_mode
        Takes arguments for read_dataset (data_ingest module) function in a dictionary format
        to read pre-saved statistics on most frequently seen values i.e. if measures_of_centralTendency or
        mode_computation (data_analyzer.stats_generator module) has been computed & saved before.
        This is used for MMM imputation as Variable Clustering doesn’t work with missing values. (Default value = {})
    print_impact
        True, False
        This argument is to print out the statistics.(Default value = False)

    Returns
    -------
    DataFrame
        [Cluster, Attribute, RS_Ratio]

    """

    if list_of_cols == "all":
        num_cols, cat_cols, other_cols = attributeType_segregation(idf)
        list_of_cols = num_cols + cat_cols
    if isinstance(list_of_cols, str):
        list_of_cols = [x.strip() for x in list_of_cols.split("|")]
    if isinstance(drop_cols, str):
        drop_cols = [x.strip() for x in drop_cols.split("|")]

    list_of_cols = list(set([e for e in list_of_cols if e not in drop_cols]))

    if any(x not in idf.columns for x in list_of_cols) | (len(list_of_cols) == 0):
        raise TypeError("Invalid input for Column(s)")

    idf_sample = idf.sample(False, min(1.0, float(sample_size) / idf.count()), 0)
    idf_sample.persist(pyspark.StorageLevel.MEMORY_AND_DISK).count()
    if stats_unique == {}:
        remove_cols = (
            uniqueCount_computation(spark, idf_sample, list_of_cols)
            .where(F.col("unique_values") < 2)
            .select("attribute")
            .rdd.flatMap(lambda x: x)
            .collect()
        )
    else:
        remove_cols = (
            read_dataset(spark, **stats_unique)
            .where(F.col("unique_values") < 2)
            .select("attribute")
            .rdd.flatMap(lambda x: x)
            .collect()
        )

    list_of_cols = [e for e in list_of_cols if e not in remove_cols]
    idf_sample = idf_sample.select(list_of_cols)
    num_cols, cat_cols, other_cols = attributeType_segregation(idf_sample)

    for i in idf_sample.dtypes:
        if i[1].startswith("decimal"):
            idf_sample = idf_sample.withColumn(i[0], F.col(i[0]).cast("double"))
    idf_encoded = cat_to_num_unsupervised(
        spark, idf_sample, list_of_cols=cat_cols, method_type=1
    )
    idf_imputed = imputation_MMM(spark, idf_encoded, stats_mode=stats_mode)
    idf_imputed.persist(pyspark.StorageLevel.MEMORY_AND_DISK).count()
    idf_sample.unpersist()
    idf_pd = idf_imputed.toPandas()
    vc = VarClusHi(idf_pd, maxeigval2=1, maxclus=None)
    vc.varclus()
    odf_pd = vc.rsquare
    odf = spark.createDataFrame(odf_pd).select(
        "Cluster",
        F.col("Variable").alias("Attribute"),
        F.round(F.col("RS_Ratio"), 4).alias("RS_Ratio"),
    )
    if print_impact:
        odf.show(odf.count())
    return odf


def IV_calculation(
    spark,
    idf,
    list_of_cols="all",
    drop_cols=[],
    label_col="label",
    event_label=1,
    encoding_configs={
        "bin_method": "equal_frequency",
        "bin_size": 10,
        "monotonicity_check": 0,
    },
    print_impact=False,
):
    """
    Information Value (IV) is simple and powerful technique to conduct attribute relevance analysis. It measures
    how well an attribute is able to distinguish between a binary target variable i.e. label 0 from label 1,
    and hence helps in ranking attributes on the basis of their importance. In the heart of IV methodology are groups
    (bins) of observations. For categorical attributes, usually each category is a bin while numerical attributes
    need to be split into categories.

    IV = ∑ (% of non-events - % of events) * WOE
    <br>where:
    <br>WOE = In(% of non-events ➗ % of events)
    <br>% of event = % label 1 in a bin
    <br>% of non-event = % label 0 in a bin

    General rule of thumb while creating the bins are that a) each bin should have at least 5% of the observations,
    b) the WOE should be monotonic, i.e. either growing or decreasing with the bins, and c) missing values should be
    binned separately. An article  from listendata.com can be referred for good understanding of IV & WOE concepts.

    Parameters
    ----------
    spark
        Spark Session
    idf
        Input Dataframe
    list_of_cols
        List of columns to analyse e.g., ["col1","col2"].
        Alternatively, columns can be specified in a string format,
        where different column names are separated by pipe delimiter “|” e.g., "col1|col2".
        "all" can be passed to include all columns for analysis. This is super useful instead of specifying all column names manually.
        Please note that this argument is used in conjunction with drop_cols i.e. a column mentioned in drop_cols argument
        is not considered for analysis even if it is mentioned in list_of_cols. (Default value = "all")
    drop_cols
        List of columns to be dropped e.g., ["col1","col2"].
        Alternatively, columns can be specified in a string format,
        where different column names are separated by pipe delimiter “|” e.g., "col1|col2".
        It is most useful when coupled with the “all” value of list_of_cols, when we need to consider all columns except
        a few handful of them. (Default value = [])
    label_col
        Label/Target column (Default value = "label")
    event_label
        Value of (positive) event (i.e label 1) (Default value = 1)
    encoding_configs
        Takes input in dictionary format. {} i.e. empty dict means no encoding is required.
        In case numerical columns are present and encoding is required, following keys shall be
        provided - "bin_size" (Default value = 10) i.e. no. of bins for converting the numerical columns to categorical,
        "bin_method" i.e. method of binning - "equal_frequency" or "equal_range" (Default value = "equal_frequency") and
        "monotonicity_check" 1 for monotonic binning else 0. monotonicity_check of 1 will
        dynamically calculate the bin_size ensuring monotonic nature but can be expensive operation (Default value = 0).
    print_impact
        True, False
        This argument is to print out the statistics.(Default value = False)

    Returns
    -------
    DataFrame
        [attribute, iv]

    """

    if label_col not in idf.columns:
        raise TypeError("Invalid input for Label Column")

    if list_of_cols == "all":
        num_cols, cat_cols, other_cols = attributeType_segregation(idf)
        list_of_cols = num_cols + cat_cols

    if isinstance(list_of_cols, str):
        list_of_cols = [x.strip() for x in list_of_cols.split("|")]

    if isinstance(drop_cols, str):
        drop_cols = [x.strip() for x in drop_cols.split("|")]

    list_of_cols = list(
        set([e for e in list_of_cols if e not in (drop_cols + [label_col])])
    )

    if any(x not in idf.columns for x in list_of_cols) | (len(list_of_cols) == 0):
        raise TypeError("Invalid input for Column(s)")

    if idf.where(F.col(label_col) == event_label).count() == 0:
        raise TypeError("Invalid input for Event Label Value")

    num_cols, cat_cols, other_cols = attributeType_segregation(idf.select(list_of_cols))

    if (len(num_cols) > 0) & bool(encoding_configs):
        bin_size = encoding_configs["bin_size"]
        bin_method = encoding_configs["bin_method"]
        monotonicity_check = encoding_configs["monotonicity_check"]
        if monotonicity_check == 1:
            idf_encoded = monotonic_binning(
                spark, idf, num_cols, [], label_col, event_label, bin_method, bin_size
            )
        else:
            idf_encoded = attribute_binning(
                spark, idf, num_cols, [], bin_method, bin_size
            )

        idf_encoded.persist(pyspark.StorageLevel.MEMORY_AND_DISK).count()
    else:
        idf_encoded = idf

    output = []
    for col in list_of_cols:
        df_iv = (
            idf_encoded.groupBy(col, label_col)
            .count()
            .withColumn(
                label_col, F.when(F.col(label_col) == event_label, 1).otherwise(0)
            )
            .groupBy(col)
            .pivot(label_col)
            .sum("count")
            .fillna(0.5)
            .withColumn("event_pct", F.col("1") / F.sum("1").over(Window.partitionBy()))
            .withColumn(
                "nonevent_pct", F.col("0") / F.sum("0").over(Window.partitionBy())
            )
            .withColumn(
                "iv",
                (F.col("nonevent_pct") - F.col("event_pct"))
                * F.log(F.col("nonevent_pct") / F.col("event_pct")),
            )
        )
        iv_value = df_iv.select(F.sum("iv")).collect()[0][0]
        output.append([col, iv_value])

    odf = (
        spark.createDataFrame(output, ["attribute", "iv"])
        .withColumn("iv", F.round(F.col("iv"), 4))
        .orderBy(F.desc("iv"))
    )
    if print_impact:
        odf.show(odf.count())

    return odf


def IG_calculation(
    spark,
    idf,
    list_of_cols="all",
    drop_cols=[],
    label_col="label",
    event_label=1,
    encoding_configs={
        "bin_method": "equal_frequency",
        "bin_size": 10,
        "monotonicity_check": 0,
    },
    print_impact=False,
):
    """
    Information Gain (IG) is another powerful technique for feature selection analysis. Information gain is
    calculated by comparing the entropy of the dataset before and after a transformation (introduction of attribute
    in this particular case). Similar to IV calculation, each category is a bin for categorical attributes,
    while numerical attributes need to be split into categories.

    IG = Total Entropy – Entropy

    Total Entropy= -%event*log⁡(%event)-(1-%event)*log⁡(1-%event)

    Entropy = ∑(-%〖event〗_i*log⁡(%〖event〗_i )-(1-%〖event〗_i )*log⁡(1-%〖event〗_i)


    Parameters
    ----------
    spark
        Spark Session
    idf
        Input Dataframe
    list_of_cols
        List of columns to analyse e.g., ["col1","col2"].
        Alternatively, columns can be specified in a string format,
        where different column names are separated by pipe delimiter “|” e.g., "col1|col2".
        "all" can be passed to include all columns for analysis. This is super useful instead of specifying all column names manually.
        Please note that this argument is used in conjunction with drop_cols i.e. a column mentioned in drop_cols argument
        is not considered for analysis even if it is mentioned in list_of_cols. (Default value = "all")
    drop_cols
        List of columns to be dropped e.g., ["col1","col2"].
        Alternatively, columns can be specified in a string format,
        where different column names are separated by pipe delimiter “|” e.g., "col1|col2".
        It is most useful when coupled with the “all” value of list_of_cols, when we need to consider all columns except
        a few handful of them. (Default value = [])
    label_col
        Label/Target column (Default value = "label")
    event_label
        Value of (positive) event (i.e label 1) (Default value = 1)
    encoding_configs
        Takes input in dictionary format. {} i.e. empty dict means no encoding is required.
        In case numerical columns are present and encoding is required, following keys shall be
        provided - "bin_size" (Default value = 10) i.e. no. of bins for converting the numerical columns to categorical,
        "bin_method" i.e. method of binning - "equal_frequency" or "equal_range" (Default value = "equal_frequency") and
        "monotonicity_check" 1 for monotonic binning else 0. monotonicity_check of 1 will
        dynamically calculate the bin_size ensuring monotonic nature but can be expensive operation (Default value = 0).
    print_impact
        True, False
        This argument is to print out the statistics.(Default value = False)


    Returns
    -------
    DataFrame
        [attribute, id]

    """

    if label_col not in idf.columns:
        raise TypeError("Invalid input for Label Column")

    if list_of_cols == "all":
        num_cols, cat_cols, other_cols = attributeType_segregation(idf)
        list_of_cols = num_cols + cat_cols
    if isinstance(list_of_cols, str):
        list_of_cols = [x.strip() for x in list_of_cols.split("|")]
    if isinstance(drop_cols, str):
        drop_cols = [x.strip() for x in drop_cols.split("|")]

    list_of_cols = list(
        set([e for e in list_of_cols if e not in (drop_cols + [label_col])])
    )

    if any(x not in idf.columns for x in list_of_cols) | (len(list_of_cols) == 0):
        raise TypeError("Invalid input for Column(s)")
    if idf.where(F.col(label_col) == event_label).count() == 0:
        raise TypeError("Invalid input for Event Label Value")

    num_cols, cat_cols, other_cols = attributeType_segregation(idf.select(list_of_cols))

    if (len(num_cols) > 0) & bool(encoding_configs):
        bin_size = encoding_configs["bin_size"]
        bin_method = encoding_configs["bin_method"]
        monotonicity_check = encoding_configs["monotonicity_check"]
        if monotonicity_check == 1:
            idf_encoded = monotonic_binning(
                spark, idf, num_cols, [], label_col, event_label, bin_method, bin_size
            )
        else:
            idf_encoded = attribute_binning(
                spark, idf, num_cols, [], bin_method, bin_size
            )
        idf_encoded.persist(pyspark.StorageLevel.MEMORY_AND_DISK).count()
    else:
        idf_encoded = idf

    output = []
    total_event = idf.where(F.col(label_col) == event_label).count() / idf.count()
    total_entropy = -(
        total_event * math.log2(total_event)
        + ((1 - total_event) * math.log2((1 - total_event)))
    )
    for col in list_of_cols:
        idf_entropy = (
            idf_encoded.withColumn(
                label_col, F.when(F.col(label_col) == event_label, 1).otherwise(0)
            )
            .groupBy(col)
            .agg(
                F.sum(F.col(label_col)).alias("event_count"),
                F.count(F.col(label_col)).alias("total_count"),
            )
            .dropna()
            .withColumn("event_pct", F.col("event_count") / F.col("total_count"))
            .withColumn(
                "segment_pct",
                F.col("total_count") / F.sum("total_count").over(Window.partitionBy()),
            )
            .withColumn(
                "entropy",
                -F.col("segment_pct")
                * (
                    (F.col("event_pct") * F.log2(F.col("event_pct")))
                    + ((1 - F.col("event_pct")) * F.log2((1 - F.col("event_pct"))))
                ),
            )
        )
        entropy = (
            idf_entropy.groupBy().sum("entropy").rdd.flatMap(lambda x: x).collect()[0]
        )
        ig_value = total_entropy - entropy if entropy else None
        output.append([col, ig_value])

    odf = (
        spark.createDataFrame(output, ["attribute", "ig"])
        .withColumn("ig", F.round(F.col("ig"), 4))
        .orderBy(F.desc("ig"))
    )
    if print_impact:
        odf.show(odf.count())

    return odf<|MERGE_RESOLUTION|>--- conflicted
+++ resolved
@@ -6,33 +6,12 @@
 Association between attributes is measured by:
 - correlation_matrix
 - variable_clustering
-<<<<<<< HEAD
 
 Association between an attribute and binary target is measured by:
 - IV_calculation
 - IG_calculation
 
 """
-
-=======
-- Association between an attribute and binary target is measured by:
-    - IV_calculation
-    - IG_calculation
-
-Columns which are subjected to these analysis can be controlled by right combination of arguments - list_of_cols and
-drop_cols. All functions have following common arguments:
-
-- **idf**: Input dataframe - **ist_of_cols**: This argument, in a list format, is used to specify the columns which
-are subjected to the analysis in the input dataframe. Alternatively, instead of list, columns can be specified in a
-single text format where different column names are separated by pipe delimiter “|”. The user can also use “all” as
-an input to this argument to consider all columns. This is super useful instead of specifying all column names
-manually. - **drop_cols**: This argument, in a list format, is used to specify the columns which needs to be dropped
-from list_of_cols. Alternatively, instead of list, columns can be specified in a single text format where different
-column names are separated by pipe delimiter “|”. It is most useful when used coupled with “all” value of
-list_of_cols, when we need to consider all columns except few handful of them. - **print_impact**: This argument is
-to print out the statistics. """
-# coding=utf-8
->>>>>>> 91790ee3
 import itertools
 import math
 import pyspark
