<<<<<<< HEAD
import copy
import os
from re import finditer

import pandas as pd
from sentence_transformers import SentenceTransformer
from torch.hub import _get_torch_home

from feature_exploration import (
    df_input_fer,
    feature_desc_column,
    feature_name_column,
    industry_column,
    usecase_column,
    source_column,
)

=======
from sentence_transformers import SentenceTransformer
from re import finditer
import pandas as pd
import numpy as np
import copy
import os
from torch.hub import _get_torch_home

>>>>>>> 97d3f587

def detect_model_path():
    """

    Returns
    -------
    Local Feature Explorer and Recommender semantic model path (if the model is pre-downloaded)
    """
    transformers_path = os.getenv("SENTENCE_TRANSFORMERS_HOME")
    if transformers_path is None:
        try:
            torch_home = _get_torch_home()
        except ImportError:
            torch_home = os.path.expanduser(
                os.getenv(
                    "TORCH_HOME",
                    os.path.join(os.getenv("XDG_CACHE_HOME", "~/.cache"), "torch"),
                )
            )
        transformers_path = os.path.join(torch_home, "sentence_transformers")
    model_path = os.path.join(
        transformers_path, "sentence-transformers_all-mpnet-base-v2"
    )
    return model_path


def model_download():
    print("Starting the Semantic Model download")
    SentenceTransformer("all-mpnet-base-v2")
    print("Model downloading finished")


class _TransformerModel:
    def __init__(self):
        self._model = None

    @property
    def model(self) -> SentenceTransformer:
        if self._model is None:
            model_path = detect_model_path()
            if os.path.exists(model_path):
                self._model = SentenceTransformer(model_path)
            else:
                raise FileNotFoundError(
                    "Model has not been downloaded. Please use model_download() function to download the model first"
                )
        return self._model


model_fer = _TransformerModel()


def init_input_fer():
    """

    Returns
    -------
    Loading the Feature Explorer and Recommender (FER) Input DataFrame (FER corpus)
    """
    input_path_fer = "https://raw.githubusercontent.com/anovos/anovos/main/data/feature_recommender/flatten_fr_db.csv"
    df_input_fer = pd.read_csv(input_path_fer)
    return df_input_fer


def get_column_name(df):
    """

    Parameters
    ----------
    df
        Input DataFrame

    Returns
    -------
    feature_name_column
        Column name of Feature Name in the input DataFrame (string)
    feature_desc_column
        Column name of Feature Description in the input DataFrame (string)
    industry_column
        Column name of Industry in the input DataFrame (string)
    usecase_column
        Column name of Usecase in the input DataFrame (string)
    """
    feature_name_column = str(df.columns.tolist()[0])
    feature_desc_column = str(df.columns.tolist()[1])
    industry_column = str(df.columns.tolist()[2])
    usecase_column = str(df.columns.tolist()[3])
    return (
        feature_name_column,
        feature_desc_column,
        industry_column,
        usecase_column,
    )


def camel_case_split(input):
    """

    Parameters
    ----------
    input
        Input (string) which requires cleaning

    Returns
    -------

    """
    processed_input = ""
    matches = finditer(".+?(?:(?<=[a-z])(?=[A-Z])|(?<=[A-Z])(?=[A-Z][a-z])|$)", input)
    for m in matches:
        processed_input += str(m.group(0)) + str(" ")
    return processed_input


def recommendation_data_prep(df, name_column, desc_column):
    """

    Parameters
    ----------
    df
        Input DataFrame
    name_column
        Column name of Input DataFrame attribute/ feature name (string)
    desc_column
        Column name of Input DataFrame attribute/ feature description (string)


    Returns
    -------
    list_corpus
        List of prepared data for Feature Recommender functions
    return df_prep
        Processed DataFrame for Feature Recommender functions

    """
    if not isinstance(df, pd.DataFrame):
        raise TypeError("Invalid input for df")
    if name_column not in df.columns and name_column is not None:
        raise TypeError("Invalid input for name_column")
    if desc_column not in df.columns and desc_column is not None:
        raise TypeError("Invalid input for desc_column")
    if name_column is None and desc_column is None:
        raise TypeError("Need at least one input for either name_column or desc_column")
    df_prep = copy.deepcopy(df)
    if name_column is None:
        df_prep[desc_column] = df_prep[desc_column].astype(str)
        df_prep_com = df_prep[desc_column]
    elif desc_column is None:
        df_prep[name_column] = df_prep[name_column].astype(str)
        df_prep_com = df_prep[name_column]
    else:
        df_prep[name_column] = df_prep[name_column].str.replace("_", " ")
        df_prep[name_column] = df_prep[name_column].astype(str)
        df_prep[desc_column] = df_prep[desc_column].astype(str)
        df_prep_com = df_prep[[name_column, desc_column]].agg(" ".join, axis=1)
    df_prep_com = df_prep_com.replace({"[^A-Za-z0-9 ]+": " "}, regex=True)
    for i in range(len(df_prep_com)):
        df_prep_com[i] = df_prep_com[i].strip()
        df_prep_com[i] = camel_case_split(df_prep_com[i])
    list_corpus = df_prep_com.to_list()
    return list_corpus, df_prep


def feature_exploration_prep():
    """

    Returns
    -------
    df_input_fer
        DataFrame used in Feature Exploration functions
    """
    df_input_fer = init_input_fer()
    df_input_fer = df_input_fer.rename(columns=lambda x: x.strip().replace(" ", "_"))
    return df_input_fer


def feature_recommendation_prep():
    """

    Returns
    -------
    list_train_fer
        List of prepared data for Feature Recommendation functions
    df_red_fer
        DataFrame used in Feature Recommendation functions
    list_embedding_train_fer
        List of embedding tensor for Feature Recommendation functions
    """
    df_input_fer = init_input_fer()
    (
        feature_name_column,
        feature_desc_column,
        industry_column,
        usecase_column,
    ) = get_column_name(df_input_fer)
    df_groupby_fer = (
        df_input_fer.groupby([feature_name_column, feature_desc_column])
        .agg(
            {
                industry_column: lambda x: ", ".join(set(x.dropna())),
                usecase_column: lambda x: ", ".join(set(x.dropna())),
            }
        )
        .reset_index()
    )
    list_train_fer, df_rec_fer = recommendation_data_prep(
        df_groupby_fer, feature_name_column, feature_name_column
    )
    list_embedding_train_fer = model_fer.model.encode(
        list_train_fer, convert_to_tensor=True
    )
    return list_train_fer, df_rec_fer, list_embedding_train_fer<|MERGE_RESOLUTION|>--- conflicted
+++ resolved
@@ -1,4 +1,3 @@
-<<<<<<< HEAD
 import copy
 import os
 from re import finditer
@@ -7,25 +6,6 @@
 from sentence_transformers import SentenceTransformer
 from torch.hub import _get_torch_home
 
-from feature_exploration import (
-    df_input_fer,
-    feature_desc_column,
-    feature_name_column,
-    industry_column,
-    usecase_column,
-    source_column,
-)
-
-=======
-from sentence_transformers import SentenceTransformer
-from re import finditer
-import pandas as pd
-import numpy as np
-import copy
-import os
-from torch.hub import _get_torch_home
-
->>>>>>> 97d3f587
 
 def detect_model_path():
     """
