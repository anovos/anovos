from os import environ
from packaging import version

import findspark

findspark.init()

import __main__
import pyspark
from pyspark import SQLContext
from pyspark.sql import SparkSession

if version.parse(pyspark.__version__) < version.parse("3.0.0"):
    SPARK_JARS_PACKAGES = ["io.github.histogrammar:histogrammar_2.11:1.0.20",
                           "io.github.histogrammar:histogrammar-sparksql_2.11:1.0.20",
                           "org.apache.spark:spark-avro_2.11:" + str(pyspark.__version__)]
else:
    SPARK_JARS_PACKAGES = ["io.github.histogrammar:histogrammar_2.12:1.0.20",
                           "io.github.histogrammar:histogrammar-sparksql_2.12:1.0.20",
                           "org.apache.spark:spark-avro_2.12:" + str(pyspark.__version__)]


def init_spark(app_name='anovos', master='local[*]',
               jars_packages=None, py_files=None, spark_config=None):
    """
    :param app_name: Name of Spark app.
    :param master: Cluster connection details
                   Defaults to local[*] which means to run Spark locally with as many worker threads as logical cores on the machine.
    :param jars_packages: List of Spark JAR package names.
    :param py_files: List of files to send to Spark cluster (master and workers).
    :param spark_config: Dictionary of config key-value pairs.
    :return: A tuple of references to the Spark Session, Spark Context & SQL Context.
    """

    # detect execution environment
    flag_repl = not (hasattr(__main__, '__file__'))
    flag_debug = 'DEBUG' in environ.keys()

    if not (flag_repl or flag_debug):
        spark_builder = SparkSession.builder.appName(app_name)
    else:
        spark_builder = SparkSession.builder.master(master).appName(app_name)

    if jars_packages is not None and jars_packages:
        spark_jars_packages = ','.join(list(jars_packages))
        spark_builder.config('spark.jars.packages', spark_jars_packages)

    if py_files is not None and py_files:
        spark_files = ','.join(list(py_files))
        spark_builder.config('spark.files', spark_files)

    if spark_config is not None and spark_config:
        for key, val in spark_config.items():
            spark_builder.config(key, val)

    _spark = spark_builder.getOrCreate()
    _spark_context = _spark.sparkContext
    _sql_context = SQLContext(_spark_context)

    return _spark, _spark_context, _sql_context


configs = {'app_name': 'Anovos_pipeline',
           'jars_packages': SPARK_JARS_PACKAGES,
           'py_files': [],
<<<<<<< HEAD
           'spark_configs': {'spark.sql.session.timeZone': 'GMT',
                             'spark.python.profile': 'false',
                             'spark.yarn.appMasterEnv.ARROW_PRE_0_15_IPC_FORMAT': '1',
                             'spark.executorEnv.ARROW_PRE_0_15_IPC_FORMAT': '1'}}
=======
           'spark_config': {'spark.sql.session.timeZone': 'GMT',
                            'spark.python.profile': 'false'}}
>>>>>>> 17444222

spark, sc, sqlContext = init_spark(**configs)<|MERGE_RESOLUTION|>--- conflicted
+++ resolved
@@ -63,14 +63,11 @@
 configs = {'app_name': 'Anovos_pipeline',
            'jars_packages': SPARK_JARS_PACKAGES,
            'py_files': [],
-<<<<<<< HEAD
            'spark_configs': {'spark.sql.session.timeZone': 'GMT',
                              'spark.python.profile': 'false',
                              'spark.yarn.appMasterEnv.ARROW_PRE_0_15_IPC_FORMAT': '1',
-                             'spark.executorEnv.ARROW_PRE_0_15_IPC_FORMAT': '1'}}
-=======
-           'spark_config': {'spark.sql.session.timeZone': 'GMT',
-                            'spark.python.profile': 'false'}}
->>>>>>> 17444222
+                             'spark.executorEnv.ARROW_PRE_0_15_IPC_FORMAT': '1',
+                             'spark.sql.session.timeZone': 'GMT',
+                             'spark.python.profile': 'false'}}
 
 spark, sc, sqlContext = init_spark(**configs)