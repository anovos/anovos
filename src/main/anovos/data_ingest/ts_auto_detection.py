# coding=utf-8

"""This module help produce the output containing a transformation through auto timestamp / date detection by reading the ingested dataframe from source.

As a part of generation of the auto detection output, there are various functions created such as - 

- regex_date_time_parser
- ts_loop_cols_pre
- ts_preprocess

Respective functions have sections containing the detailed definition of the parameters used for computing.

"""

import pyspark
import datetime
from pyspark.sql import functions as F
from pyspark.sql import types as T
from pyspark.sql import Window
from loguru import logger
import calendar
from anovos.shared.utils import attributeType_segregation, ends_with, output_to_local
from anovos.data_analyzer.stats_generator import measures_of_percentiles
from anovos.data_transformer.datetime import (
    timeUnits_extraction,
    unix_to_timestamp,
    lagged_ts,
)
import csv
import io
import os
import re
import warnings
import subprocess
from pathlib import Path
import dateutil.parser
import pandas as pd
import numpy as np

###regex based ts parser function


def regex_date_time_parser(
    spark,
    idf,
    id_col,
    col,
    tz,
    val_unique_cat,
    trans_cat,
    save_output=None,
    output_mode="replace",
):

    """

    This function helps to produce the transformed output (if applicable) based on the auto-detection of timestamp / date type. The output from this function is decoupled as a part of ingestion.


    Parameters
    ----------

    spark
        Spark session
    idf
        Input dataframe
    id_col
        ID Column
    col
        Column passed for Auto detection of Timestamp / date type
    tz
        Timezone offset (Option to chose between options like Local, GMT, UTC). Default option is set as "Local".
    val_unique_cat
        Maximum character length of the field.
    trans_cat
        Custom data type basis which further processing will be conditioned.
    save_output
        Output path where the transformed ddata can be saved
    output_mode
        Option to choose between Append or Replace. If the option Append is selected, the column names are Appended by "_ts" else it's replaced by the original column name

    Returns
    -------
    DataFrame
    """

    REGEX_PARTS = {
        "Y": r"(?:19[4-9]\d|20[0-3]\d)",  # 1940 to 2039
        "y": r"(?:\d\d)",  # 00 to 99
        "m": r"(?:1[012]|0?[1-9])",  # 0?1 to 12
        "mz": r"(?:1[012]|0[1-9])",  # 01 to 12
        "B": r"(?:"
        r"D?JAN(?:UAR[IY])?|"
        r"[FP]EB(?:RUAR[IY])?|"
        r"MAC|MAR(?:CH|ET)?|MRT|"
        r"APR(?:IL)?|"
        r"M[EA]I|MAY|"
        r"JUNE?|D?JUNI?|"
        r"JUL(?:Y|AI)?|D?JULI?|"
        r"OG(?:OS)?|AUG(?:UST)?|AGT?(?:USTUS)?|"
        r"SEP(?:T(?:EMBER)?)?|"
        r"O[KC]T(?:OBER)?|"
        r"NO[VP](?:EMBER)?|"
        r"D[EI][SC](?:EMBER)?"
        r")",
        "d": r"(?:3[01]|[12]\d|0?[1-9])",  # 0?1 to 31
        "d_range": r"(?:3[01]|[12]\d|0?[1-9])(?: ?[-] ?(?:3[01]|[12]\d|0?[1-9]))?",  # 14-15
        "dz": r"(?:3[01]|[12]\d|0[1-9])",  # 01 to 31
        "j": r"(?:36[0-6]|3[0-5]\d|[12]\d\d|0?[1-9]\d|0?0?[1-9])",  # 0?0?1 to 366
        "H": r"(?:2[0-4]|[01]?\d)",  # 0?0 to 24
        "HZ": r"(?:2[0-4]|[01]\d)",  # 0?0 to 24
        "I": r"(?:1[012]|0?[1-9])",  # 0?1 to 12
        "M": r"(?:[1-5]\d|0\d)",  # 00 to 59
        "S": r"(?:6[01]|[0-5]\d)",  # 00 to 61 (leap second)
        "p": r"(?:MIDNI(?:GHT|TE)|AFTERNOON|MORNING|NOON|[MN]N|H(?:(?:OU)?RS?)?|[AP]\.? ?M\.?)",
        "p2": r"(?:MIDNI(?:GHT|TE)|NOON|[AP]\.? ?M\.?)",
        "Z": r"(?:A(?:C(?:DT|ST|T|WST)|DT|E(?:DT|ST)|FT|K(?:DT|ST)|M(?:ST|T)|RT|ST|WST"
        r"|Z(?:O(?:ST|T)|T))|B(?:DT|I(?:OT|T)|OT|R(?:ST|T)|ST|TT)|C(?:AT|CT|DT|E("
        r"?:ST|T)|H(?:A(?:DT|ST)|O(?:ST|T)|ST|UT)|I(?:ST|T)|KT|L(?:ST|T)|O(?:ST|T"
        r")|ST|T|VT|WST|XT)|D(?:AVT|DUT|FT)|E(?:A(?:S(?:ST|T)|T)|CT|DT|E(?:ST|T)|"
        r"G(?:ST|T)|IT|ST)|F(?:ET|JT|K(?:ST|T)|NT)|G(?:A(?:LT|MT)|ET|FT|I(?:LT|T)"
        r"|MT|ST|YT)|H(?:AEC|DT|KT|MT|OV(?:ST|T)|ST)|I(?:CT|D(?:LW|T)|OT|R(?:DT|K"
        r"T|ST)|ST)|JST|K(?:ALT|GT|OST|RAT|ST)|L(?:HST|INT)|M(?:A(?:GT|RT|WT)|DT|"
        r"E(?:ST|T)|HT|I(?:ST|T)|MT|S(?:K|T)|UT|VT|YT)|N(?:CT|DT|FT|PT|ST|T|UT|Z("
        r"?:DT|ST))|O(?:MST|RAT)|P(?:DT|ET(?:T)?|GT|H(?:OT|T)|KT|M(?:DT|ST)|ONT|S"
        r"T|Y(?:ST|T))|R(?:ET|OTT)|S(?:A(?:KT|MT|ST)|BT|CT|DT|GT|LST|R(?:ET|T)|ST"
        r"|YOT)|T(?:AHT|FT|HA|JT|KT|LT|MT|OT|RT|VT)|U(?:LA(?:ST|T)|TC|Y(?:ST|T)|Z"
        r"T)|V(?:ET|LAT|O(?:LT|ST)|UT)|W(?:A(?:KT|ST|T)|E(?:ST|T)|IT|ST)|Y(?:AKT|"
        r"EKT))",  # FROM: en.wikipedia.org/wiki/List_of_time_zone_abbreviations
        "z": r"(?:[+-](?:0\d|1[0-4]):?(?:00|15|30|45))",  # [+-] 00:00 to 14:45
        "A": r"(?:"
        r"MON(?:DAY)?|(?:IS|SE)N(?:[IE]N)?|"
        r"TUE(?:S(?:DAY)?)?|SEL(?:ASA)?|"
        r"WED(?:NESDAY)?|RABU?|"
        r"THU(?:RS(?:DAY)?)?|KH?A(?:M(?:IS)?)?|"
        r"FRI(?:DAY)?|JUM(?:[AM]A?T)?|"
        r"SAT(?:URDAY)?|SAB(?:TU)?|"
        r"SUN(?:DAY)?|AHA?D|MIN(?:GGU)?"
        r")",
        "th": r"(?:ST|ND|RD|TH|º)",
    }

    REGEX_PATTERNS_PARSERS = {
        # 14/8/1991
        "dd_mm_YYYY_1": r"(?:{d}/{m}/{Y})",
        "dd_d2": r"(?:{d}\\{m}\\{Y})",
        "dd_mm_YYYY_3": r"(?:{d}[-]{m}[-]{Y})",
        "dd_mm_YYYY_4": r"(?:{d}\.{m}\.{Y})",
        # 'dd_mm_YYYY_5':          r"(?:{d}{m}{Y})",  # too many phone numbers
        "dd_mm_YYYY_6": r"(?:{d} ?{m} ?{Y})",
        "dd_mm_YYYY_7": r"(?:{dz}{mz}{Y})",
        # 14/8/91
        "dd_mm_yy_1": r"(?:{d}/{m}/{y})",
        "dd_mm_yy_2": r"(?:{d}\\{m}\\{y})",
        "dd_mm_yy_3": r"(?:{d}[-]{m}[-]{y})",
        "dd_mm_yy_4": r"(?:{d}\.{m}\.{y})",
        # 'dd_mm_yy_5':            r"(?:{dz}{mz}{y})",  # too many phone numbers
        # 14 Aug, 1991
        "dd_mmm_YYYY_1": r"(?:{d}{th}? ?/ ?{B} ?/ ?{Y})",
        "dd_mmm_YYYY_2": r"(?:{d}{th}? ?\\ ?{B} ?\\ ?{Y})",
        "dd_mmm_YYYY_3": r"(?:{d}{th}? ?[-] ?{B} ?[ -] ?{Y})",
        "dd_mmm_YYYY_4": r"(?:{d}{th}? ?[ -]? ?{B} ?,? ?{Y})",
        "dd_mmm_YYYY_5": r"(?:{d}{th}? ?\. ?{B} ?\. ?{Y})",
        # 14 Aug '91
        "dd_mmm_yy_1": r"(?:{d}{th}? ?/ ?{B} ?/ ?'?{y})",
        "dd_mmm_yy_2": r"(?:{d}{th}? ?\\ ?{B} ?\\ ?'?{y})",
        "dd_mmm_yy_3": r"(?:{d}{th}? ?[-] ?{B} ?[-] ?'?{y})",
        "dd_mmm_yy_4": r"(?:{d}{th}? ?[ -]? ?{B} ?,? ?'?{y})",
        "dd_mmm_yy_5": r"(?:{d}{th}? ?\. ?{B} ?\. ?'?{y})",
        # 14th Aug
        "dd_mmm": r"(?:{d}{th}? ?[/\\. -] ?{B})",
        # 08/14/1991  # WARNING! dateutil set to day first
        "mm_dd_YYYY_1": r"(?:{m}/{d}/{Y})",
        "mm_dd_YYYY_2": r"(?:{m}\\{d}\\{Y})",
        "mm_dd_YYYY_3": r"(?:{m}[-]{d}[-]{Y})",
        "mm_dd_YYYY_4": r"(?:{m} {d} {Y})",
        "mm_dd_YYYY_5": r"(?:{m}\.{d}\.{Y})",
        "mm_dd_YYYY_6": r"(?:{mz}{dz}{Y})",
        # 8/14/91  # WARNING! dateutil set to day first
        "mm_dd_yy_1": r"(?:{m}/{d}/{y})",
        "mm_dd_yy_2": r"(?:{m}\\{d}\\{y})",
        "mm_dd_yy_3": r"(?:{m}[-]{d}[-]{y})",
        "mm_dd_yy_4": r"(?:{m}\.{d}\.{y})",
        # 'mm_dd_yy_5':            r"(?:{mz}{dz}{y})",  # too many phone numbers
        # Aug 14th, 1991
        "mmm_dd_YYYY_1": r"(?:{B} ?/ ?{d}{th}? ?/ ?{Y})",
        "mmm_dd_YYYY_2": r"(?:{B} ?\\ ?{d}{th}? ?\\ ?{Y})",
        "mmm_dd_YYYY_3": r"(?:{B} ?[-] ?{d}{th}? ?[ -] ?{Y})",
        "mmm_dd_YYYY_4": r"(?:{B} ?[ -]? ?{d}{th}? ?, ?{Y})",
        "mmm_dd_YYYY_5": r"(?:{B} ?\. ?{d}{th}? ?\. ?{Y})",
        # Aug-14 '91
        "mmm_dd_yy_1": r"(?:{B} ?/ ?{d}{th}? ?/ ?'?{y})",
        "mmm_dd_yy_2": r"(?:{B} ?\\ ?{d}{th}? ?\\ ?'?{y})",
        "mmm_dd_yy_3": r"(?:{B} ?[-] ?{d}{th}? ?[-] ?'?{y})",
        "mmm_dd_yy_4": r"(?:{B} ?[. -]? ?{d}{th}?, '?{y})",
        "mmm_dd_yy_5": r"(?:{B} ?\. ?{d}{th}? ?\. ?'?{y})",
        # Aug-14  # WARNING! dateutil assumes current year
        "mmm_dd": r"(?:{B} ?[/\\. -] ?{d}{th}?)",
        # # Aug-91
        # 'mmm_yy':                r"(?:{B} ?[/\\. -] ?'{y})",  # too many false positives
        # August 1991
        "mmm_YYYY": r"(?:{B} ?[/\\. -] ?{Y})",  # many non-useful dates
        # 1991-8-14
        "YYYY_mm_dd_1": r"(?:{Y}/{m}/{d})",
        "YYYY_mm_dd_2": r"(?:{Y}\\{m}\\{d})",
        "YYYY_mm_dd_3": r"(?:{Y}[-]{m}[-]{d})",
        "YYYY_mm_dd_4": r"(?:{Y} {m} {d})",
        "YYYY_mm_dd_5": r"(?:{Y}\.{m}\.{d})",
        "YYYY_mm_dd_6": r"(?:{Y}{mz}{dz})",
        # 910814 (ISO 8601)
        # 'yy_mm_dd_1':            r"(?:{y} {m} {d})",  # too many random numbers
        "yy_mm_dd_2": r"(?:{y}/{m}/{d})",
        "yy_mm_dd_3": r"(?:{y}\\{m}\\{d})",
        "yy_mm_dd_4": r"(?:{y}[-]{m}[-]{d})",
        "yy_mm_dd_5": r"(?:{y}\.{m}\.{d})",
        # 'yy_mm_dd_6':            r"(?:{y}{mz}{dz})",  # too many phone numbers
        # 1991-Aug-14
        "YYYY_mmm_dd_1": r"(?:{Y} ?/ ?{B} ?/ ?{d})",
        "YYYY_mmm_dd_2": r"(?:{Y} ?\\ ?{B} ?\\ ?{d})",
        "YYYY_mmm_dd_3": r"(?:{Y} ?[-] ?{B} ?[-] ?{d})",
        "YYYY_mmm_dd_4": r"(?:{Y} ?{B} ?[ -]? ?{d}{th}?)",
        # 91-Aug-14
        "yy_mmm_dd_1": r"(?:'?{y} ?/ ?{B} ?/ ?{d})",
        "yy_mmm_dd_2": r"(?:'?{y} ?\\ ?{B} ?\\ ?{d})",
        "yy_mmm_dd_3": r"(?:'?{y} ?[-] ?{B} ?[-] ?{d})",
        "yy_mmm_dd_4": r"(?:'?{y} ?{B} ?[ -]? ?{d}{th}?)",
        # # 1991.226 (Aug 14 = day 226 in 1991)  # dateutil fails
        # 'YYYY_ddd_1':            r"(?:{Y}\.{j})",  # too many random numbers
        # 'YYYY_ddd_2':            r"(?:{Y}[-]{j})",  # too many random numbers
        # time
        "HH_MM_SS": r"(?:{H}:{M}:{S}(?: ?{p})?(?: ?(?:Z|{Z}|{z}))?)",
        "HH_MZ_pp_1": r"(?:{H}:{M}(?: ?{p})?(?: ?(?:Z|{Z}|{z}))?)",
        "HH_MZ_pp_1b": r"(?:{H}[:. ]{M}(?: ?{p})(?: ?(?:Z|{Z}|{z}))?)",
        "HH_MZ_pp_2": r"(?:(?<!\.){HZ}[. ]?{M}(?: ?{p})(?: ?(?:Z|{Z}|{z}))?)",
        "HH_pp": r"(?:(?<!\.){H} ?{p2}(?: ?(?:Z|{Z}|{z}))?)",
        # # 910814094500 (9:45am)
        # 'yy_mm_dd_HH_MM_SS':     r"(?:{y}{mz}{dz}{H}{M}{S})",  # too many phone numbers
        # 1991-08-14T09:45:00Z
        "YYYY_mm_dd_HH_MM": r"(?:{Y}[-]{m}[-]{d}[T ]{H}:{M}(?: ?(?:Z|{Z}|{z}))?)",
        "YYYY_mm_dd_HH_MM_SS_1": r"(?:{Y}[-]{m}[-]{d}[T ]{H}:{M}:{S}(?: ?(?:Z|{Z}|{z}))?)",
        "YYYY_mm_dd_HH_MM_SS_2": r"(?:{Y}{mz}{d}T?{H}{M}{S}(?: ?(?:Z|{Z}|{z}))?)",
        "YYYY_dd_mm_HH_MM_SS_3": r"(?:{Y}[-]{d}[-]{m}[T ]{H}:{M}:{S}(?: ?(?:Z|{Z}|{z}))?)",
        "mm_dd_YYYY_HH_MM_SS_1": r"(?:{m}[-]{d}[-]{Y}[T ]{H}:{M}:{S}(?: ?(?:Z|{Z}|{z}))?)",
        "dd_mm_YYYY_HH_MM_SS_1": r"(?:{d}[-]{m}[-]{Y}[T ]{H}:{M}:{S}(?: ?(?:Z|{Z}|{z}))?)",
        # # standalone
        # 'day':                   r"{A}",  # too many false positives
        # 'month':                 r"{B}",  # too many false positives
        # 'year':                  r"{Y}",  # too many random numbers
        # 'timezone':              r"(?:Z|{Z}|{z})",  # too many malay words
    }

    #  unicode fixes
    REGEX_FORMATTED = {
        label: "\\b"
        + pattern.format(**REGEX_PARTS)  # fill in the chunks
        .replace("-]", "\u2009\u2010\u2011\u2012\u2013\u2014-]")  # unicode dashes
        .replace("'?", "['\u2018\u2019]?")  # unicode quotes
        + "\\b"
        for label, pattern in REGEX_PATTERNS_PARSERS.items()
    }

    #     match emails and urls to avoid returning chunks of them
    REGEX_FORMATTED[
        "eml"
    ] = r"""[a-zA-Z0-9][^\s`!@%$^={}\[\]/\\"',()<>:;]+(?:@|%40|\s+at\s+|\s*<\s*at\s*>\s*)[a-zA-Z0-9][-_a-zA-Z0-9~.]+\.[a-zA-Z]{2,15}"""
    REGEX_FORMATTED[
        "url"
    ] = r"\b(?:(?:https?|ftp|file)://|www\d?\.|ftp\.)[-A-Z0-9+&@#/%=~_|$?!:,.]*[A-Z0-9+&@#/%=~_|$]"
    REGEX_FORMATTED["dot"] = r"(?:\d+\.){3,}\d+"

    # compile all the regex patterns
    REGEX_COMPILED = {
        label: re.compile(pattern, flags=re.I | re.U)
        for label, pattern in REGEX_FORMATTED.items()
    }

    if trans_cat == "dt":

        return idf

    elif (trans_cat in ["long_c", "bigint_c", "int_c"]) & (
        int(val_unique_cat) in [10, 13]
    ):

        if int(val_unique_cat) == 10:
            precision = "s"
        elif int(val_unique_cat) == 13:
            precision = "ms"
        else:
            precision = "ms"

        output_df = unix_to_timestamp(
            spark, idf, col, precision=precision, tz=tz, output_mode=output_mode
        ).orderBy(id_col, col)

        if save_output is not None:
            output_df.write.parquet(save_output, mode="overwrite")

        else:
            return output_df

    elif trans_cat == "string":

        list_dates = list(set(idf.select(col).rdd.flatMap(lambda x: x).collect()))

        def regex_text(text, longest=True, context_max_len=999, dayfirst=False):
            # join multiple spaces, convert tabs, strip leading/trailing whitespace

            if isinstance(text, str):
                pass
            else:
                raise ValueError("Incompatible Column Type!!")

            text = " ".join(text.split())
            matches = []

            for regex_label, regex_obj in REGEX_COMPILED.items():
                for m in regex_obj.finditer(text):

                    context_start = max(0, (m.start() + m.end() - context_max_len) // 2)
                    context_end = min(len(text), context_start + context_max_len)

                    context_str = text[context_start:context_end]

                    if context_start != 0:
                        context_str = "\u2026" + context_str[1:]
                    if context_end != len(text):
                        context_str = (
                            context_str[:-1] + "\u2026"
                        )  # this is the `...` character

                    parsed_date = None
                    try:
                        with warnings.catch_warnings():
                            warnings.simplefilter(
                                "ignore",
                                category=dateutil.parser.UnknownTimezoneWarning,
                            )

                            if "HH" in regex_label:
                                if "dd" in regex_label or "YYYY" in regex_label:
                                    matched_text = re.sub(r"[\\]", "/", m.group())
                                    parsed_date = dateutil.parser.parse(
                                        matched_text, dayfirst=dayfirst
                                    )
                                else:
                                    matched_text = re.sub(
                                        r"H(?:(?:OU)?RS?)?", "", m.group(), flags=re.I
                                    )
                                    matched_text = re.sub(
                                        r"MN", r"AM", matched_text, flags=re.I
                                    )
                                    matched_text = re.sub(
                                        r"NN", r"PM", matched_text, flags=re.I
                                    )
                                    matched_text = re.sub(
                                        r"(\d)[. ](\d)", r"\1:\2", matched_text
                                    )
                                    matched_text = f"1970-01-01 {matched_text}"
                                    parsed_date = dateutil.parser.parse(
                                        matched_text, dayfirst=dayfirst
                                    )
                            elif "dd" in regex_label or "YYYY" in regex_label:
                                matched_text = re.sub(r"[\\]", "/", m.group())
                                parsed_date = dateutil.parser.parse(
                                    matched_text, dayfirst=dayfirst
                                )
                    except ValueError:
                        pass

                    matches.append(
                        {
                            "REGEX_LABEL": regex_label,
                            "MATCH": m.group(),
                            "START": m.start(),
                            "END": m.end(),
                            "MATCH_LEN": m.end() - m.start(),
                            "NORM_TEXT_LEN": len(text),
                            "CONTEXT": context_str,
                            "PARSED": parsed_date,
                        }
                    )

            # narrow to longest match
            for match in matches:
                if not longest or all(
                    (other["START"] >= match["START"] and other["END"] <= match["END"])
                    or other["START"] > match["END"]
                    or other["END"] < match["START"]
                    for other in matches
                ):

                    # don't return emails or urls
                    if match["REGEX_LABEL"] not in {"eml", "url", "dot"}:
                        yield match

        bl = []
        file_lines = list_dates
        for line_num, line in enumerate(file_lines):
            bl_int = []
            for match_info in regex_text(line):
                try:
                    ye, mo, da, ho, mi, se = (
                        match_info["PARSED"].year,
                        match_info["PARSED"].month,
                        match_info["PARSED"].day,
                        match_info["PARSED"].hour,
                        match_info["PARSED"].minute,
                        match_info["PARSED"].second,
                    )
                    if len(bl_int) == 0:
                        bl_int = [ye, mo, da, ho, mi, se]

                    else:
                        if ye == 1970 and mo == 1 and da == 1:
                            pass
                        if ho + mi + se == 0:
                            pass
                        if ye > 1970:
                            bl_int[0] = ye
                        if mo > 0 and ye != 1970:
                            bl_int[1] = mo
                        if da > 0 and ye != 1970:
                            bl_int[2] = da
                        if ho > 0:
                            bl_int[3] = ho
                        if mi > 0:
                            bl_int[4] = mi
                        if se > 0:
                            bl_int[5] = se
                        else:
                            pass
                except:
                    pass
            bl.append(
                [
                    match_info["CONTEXT"],
                    datetime.datetime(
                        bl_int[0],
                        bl_int[1],
                        bl_int[2],
                        bl_int[3],
                        bl_int[4],
                        bl_int[5],
                    ),
                ]
            )

        if len(bl) >= 1:
            columns = [col, col + "_ts"]
            # output_df = spark.createDataFrame(spark.parallelize(bl),columns)
            output_df = spark.createDataFrame(pd.DataFrame(bl, columns=columns))
        else:
            return idf

    elif trans_cat in ["string_c", "int_c"]:

        if int(val_unique_cat) == 4:

            output_df = idf.select(col).withColumn(
                col + "_ts", F.col(col).cast("string").cast("date")
            )

        elif int(val_unique_cat) == 6:

            output_df = (
                idf.select(col)
                .withColumn(col, F.concat(col, F.lit("01")))
                .withColumn(col + "_ts", F.to_date(col, "yyyyMMdd"))
            )

        elif int(val_unique_cat) == 8:

            f = (
                idf.select(
                    F.max(F.substring(col, 1, 4)),
                    F.max(F.substring(col, 5, 2)),
                    F.max(F.substring(col, 7, 2)),
                )
                .rdd.flatMap(lambda x: x)
                .collect()
            )

            if int(f[1]) > 12:
                frmt = "yyyyddMM"
            elif int(f[2]) > 12:
                frmt = "yyyyMMdd"
            elif (
                (int(f[0]) > 1970 & int(f[0]) < 2049)
                & (int(f[1]) > 0 & int(f[1]) <= 12)
                & (int(f[2]) > 0 & int(f[2]) <= 31)
            ):
                frmt = "yyyyMMdd"
            elif (
                (int(f[0]) > 1970 & int(f[0]) < 2049)
                & (int(f[1]) > 0 & int(f[1]) <= 31)
                & (int(f[2]) > 0 & int(f[2]) <= 12)
            ):
                frmt = "yyyyddMM"
            else:
                return idf

            output_df = idf.select(F.col(col).cast("string")).withColumn(
                col + "_ts", F.to_date(col, frmt)
            )

        else:
            return idf

    else:

        return idf

    # if ((output_df.where(F.col(col + "_ts").isNull()).count()) / output_df.count()) > 0.9:

    #     return idf

    # else:
    #     pass

    if output_mode == "replace":

        output_df = (
            idf.join(output_df, col, "left_outer")
            .drop(col)
            .withColumnRenamed(col + "_ts", col)
            .orderBy(id_col, col)
        )

    elif output_mode == "append":

        output_df = idf.join(output_df, col, "left_outer").orderBy(id_col, col + "_ts")

    else:

        return "Incorrect Output Mode Selected"

    if save_output:

        output_df.write.parquet(save_output, mode="overwrite")

    else:
        return output_df


def ts_loop_cols_pre(idf, id_col):

    """

    This function helps to analyze the potential columns which can be passed for tiime series check. The columns are passed on to the auto-detection block.

    Parameters
    ----------

    idf
        Input dataframe
    id_col
        ID Column

    Returns
    -------
<<<<<<< HEAD
    List
=======
    Three lists
>>>>>>> be3a960b
    """

    lc1, lc2, lc3 = [], [], []
    for i in idf.dtypes:
        try:
            col_len = (
                idf.select(F.max(F.length(i[0]))).rdd.flatMap(lambda x: x).collect()[0]
            )
        except:
            col_len = 0
        if idf.select(i[0]).dropna().distinct().count() == 0:
            lc1.append(i[0])
            lc2.append("NA")
            lc3.append(col_len)
        elif (
            (i[0] != id_col)
            & (idf.select(F.length(i[0])).distinct().count() == 1)
            & (col_len in [4, 6, 8])
        ):
            if i[1] == "string":
                lc1.append(i[0])
                lc2.append("string_c")
                lc3.append(col_len)
            elif i[1] == "long":
                lc1.append(i[0])
                lc2.append("long_c")
                lc3.append(col_len)
            elif i[1] == "bigint":
                lc1.append(i[0])
                lc2.append("bigint_c")
                lc3.append(col_len)
            elif i[1] == "int":
                lc1.append(i[0])
                lc2.append("int_c")
                lc3.append(col_len)
        elif (i[0] != id_col) & (i[1] in ["string", "object"]):
            lc1.append(i[0])
            lc2.append("string")
            lc3.append(col_len)
        elif (i[0] != id_col) & (i[1] in ["timestamp", "date"]):
            lc1.append(i[0])
            lc2.append("dt")
            lc3.append(col_len)
        else:
            lc1.append(i[0])
            lc2.append("NA")
            lc3.append(col_len)

    return lc1, lc2, lc3


def ts_preprocess(spark, idf, id_col, output_path, tz_offset="local", run_type="local"):

    """

    This function helps to read the input spark dataframe as source and do all the necessary processing. All the intermediate data created through this step foro the Time Series Analyzer.

    Parameters
    ----------

    spark
        Spark session
    idf
        Input dataframe
    id_col
        ID Column
    output_path
        Output path where the data would be saved
    tz_offset
        Timezone offset (Option to chose between options like Local, GMT, UTC, etc.). Default option is set as "Local".
    run_type
        Option to choose between run type "Local" or "EMR" or "Azure" basis the user flexibility. Default option is set as "Local".

    Returns
    -------
<<<<<<< HEAD
    DataFrame,Output[CSV]
=======
    DataFrame
>>>>>>> be3a960b
    """

    if run_type == "local":
        local_path = output_path
    elif run_type == "databricks":
        local_path = output_to_local(output_path)
    elif run_type == "emr":
        local_path = "report_stats"
    else:
        raise ValueError("Invalid run_type")

    Path(local_path).mkdir(parents=True, exist_ok=True)

    num_cols, cat_cols, other_cols = attributeType_segregation(idf)

    ts_loop_col_dtls = ts_loop_cols_pre(idf, id_col)

    l1, l2 = [], []
    for index, i in enumerate(ts_loop_col_dtls[1]):
        if i != "NA":
            l1.append(index)
        if i == "dt":
            l2.append(index)

    ts_loop_cols = [ts_loop_col_dtls[0][i] for i in l1]

    pre_exist_ts_cols = [ts_loop_col_dtls[0][i] for i in l2]

    for i in ts_loop_cols:
        try:
            idx = ts_loop_col_dtls[0].index(i)
            val_unique_cat = ts_loop_col_dtls[2][idx]
            trans_cat = ts_loop_col_dtls[1][idx]
            idf = regex_date_time_parser(
                spark,
                idf,
                id_col,
                i,
                tz_offset,
                val_unique_cat,
                trans_cat,
                save_output=None,
                output_mode="replace",
            )
            idf.persist(pyspark.StorageLevel.MEMORY_AND_DISK)

        except:
            pass

    odf = idf.distinct()

    ts_loop_cols_post = [x[0] for x in idf.dtypes if x[1] in ["timestamp", "date"]]

    num_cols = [x for x in num_cols if x not in [id_col] + ts_loop_cols_post]
    cat_cols = [x for x in cat_cols if x not in [id_col] + ts_loop_cols_post]

    c1 = ts_loop_cols
    c2 = list(set(ts_loop_cols_post) - set(pre_exist_ts_cols))
    c3 = pre_exist_ts_cols
    c4 = ts_loop_cols_post

    f = pd.DataFrame(
        [
            [",".join(idf.columns)],
            [",".join(c1)],
            [",".join(c2)],
            [",".join(c3)],
            [",".join(c4)],
            [",".join(num_cols)],
            [",".join(cat_cols)],
        ],
        columns=["cols"],
    )

    f.to_csv(ends_with(local_path) + "ts_cols_stats.csv", index=False)

    if run_type == "emr":
        bash_cmd = (
            "aws s3 cp --recursive "
            + ends_with(local_path)
            + " "
            + ends_with(output_path)
        )
        output = subprocess.check_output(["bash", "-c", bash_cmd])

    return odf<|MERGE_RESOLUTION|>--- conflicted
+++ resolved
@@ -559,11 +559,7 @@
 
     Returns
     -------
-<<<<<<< HEAD
-    List
-=======
     Three lists
->>>>>>> be3a960b
     """
 
     lc1, lc2, lc3 = [], [], []
@@ -639,11 +635,7 @@
 
     Returns
     -------
-<<<<<<< HEAD
     DataFrame,Output[CSV]
-=======
-    DataFrame
->>>>>>> be3a960b
     """
 
     if run_type == "local":
