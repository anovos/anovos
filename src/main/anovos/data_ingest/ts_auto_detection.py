--- conflicted
+++ resolved
@@ -30,9 +30,6 @@
 from pyspark.sql import Window
 from pyspark.sql import functions as F
 from pyspark.sql import types as T
-<<<<<<< HEAD
-from pyspark.sql import Window
-from loguru import logger
 import calendar
 from anovos.shared.utils import (
     attributeType_segregation,
@@ -40,16 +37,12 @@
     output_to_local,
     path_ak8s_modify,
 )
-=======
-
->>>>>>> 73e63229
 from anovos.data_analyzer.stats_generator import measures_of_percentiles
 from anovos.data_transformer.datetime import (
     lagged_ts,
     timeUnits_extraction,
     unix_to_timestamp,
 )
-from anovos.shared.utils import attributeType_segregation, ends_with, output_to_local
 
 ###regex based ts parser function
 
