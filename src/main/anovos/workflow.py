import contextlib
import copy
import glob
import os
import subprocess
import timeit
import uuid

import mlflow
import yaml
from loguru import logger

from anovos.data_analyzer import association_evaluator, quality_checker, stats_generator
from anovos.data_analyzer.ts_analyzer import ts_analyzer
from anovos.data_ingest import data_ingest
from anovos.data_ingest.ts_auto_detection import ts_preprocess
from anovos.data_report import report_preprocessing
from anovos.data_report.basic_report_generation import anovos_basic_report
from anovos.data_report.report_generation import anovos_report
from anovos.data_report.report_preprocessing import save_stats
from anovos.data_transformer import transformers
from anovos.drift import detector as ddetector
from anovos.feature_store import feast_exporter
from anovos.shared.spark import spark


def ETL(args):
    f = getattr(data_ingest, "read_dataset")
    read_args = args.get("read_dataset", None)
    if read_args:
        df = f(spark, **read_args)
    else:
        raise TypeError("Invalid input for reading dataset")

    for key, value in args.items():
        if key != "read_dataset":
            if value is not None:
                f = getattr(data_ingest, key)
                if isinstance(value, dict):
                    df = f(df, **value)
                else:
                    df = f(df, value)
    return df


def save(data, write_configs, folder_name, reread=False):
    if write_configs:
        if "file_path" not in write_configs:
            raise TypeError("file path missing for writing data")

        write = copy.deepcopy(write_configs)

        run_id = write.pop("mlflow_run_id", "")
        log_mlflow = write.pop("log_mlflow", False)

        write["file_path"] = write["file_path"] + "/" + folder_name + "/" + str(run_id)
        data_ingest.write_dataset(data, **write)

        if log_mlflow:
            mlflow.log_artifacts(
                local_dir=write["file_path"], artifact_path=folder_name
            )

        if reread:
            read = copy.deepcopy(write)
            if "file_configs" in read:
                read["file_configs"].pop("repartition", None)
                read["file_configs"].pop("mode", None)
            data = data_ingest.read_dataset(spark, **read)
            return data


def stats_args(all_configs, func):
    stats_configs = all_configs.get("stats_generator", None)
    write_configs = all_configs.get("write_stats", None)
    report_input_path = ""
    report_configs = all_configs.get("report_preprocessing", None)
    if report_configs is not None:
        if "master_path" not in report_configs:
            raise TypeError("Master path missing for saving report statistics")
        else:
            report_input_path = report_configs.get("master_path")
    result = {}
    if stats_configs:
        mainfunc_to_args = {
            "biasedness_detection": ["stats_mode"],
            "IDness_detection": ["stats_unique"],
            "nullColumns_detection": ["stats_unique", "stats_mode", "stats_missing"],
            "variable_clustering": ["stats_unique", "stats_mode"],
            "charts_to_objects": ["stats_unique"],
            "cat_to_num_unsupervised": ["stats_unique"],
            "PCA_latentFeatures": ["stats_missing"],
            "autoencoder_latentFeatures": ["stats_missing"],
        }
        args_to_statsfunc = {
            "stats_unique": "measures_of_cardinality",
            "stats_mode": "measures_of_centralTendency",
            "stats_missing": "measures_of_counts",
        }

        for arg in mainfunc_to_args.get(func, []):
            if not report_input_path:
                if write_configs:
                    read = copy.deepcopy(write_configs)
                    if "file_configs" in read:
                        read["file_configs"].pop("repartition", None)
                        read["file_configs"].pop("mode", None)

                    if read["file_type"] == "csv":
                        read["file_configs"]["inferSchema"] = True

                    read["file_path"] = (
                        read["file_path"]
                        + "/data_analyzer/stats_generator/"
                        + args_to_statsfunc[arg]
                    )
                    result[arg] = read
            else:
                result[arg] = {
                    "file_path": (
                        report_input_path + "/" + args_to_statsfunc[arg] + ".csv"
                    ),
                    "file_type": "csv",
                    "file_configs": {"header": True, "inferSchema": True},
                }

    return result


<<<<<<< HEAD
def main(all_configs, run_type):
=======
def main(all_configs, run_type, auth_key_val={}):
    if run_type == "ak8s":
        conf = spark.sparkContext._jsc.hadoopConfiguration()
        conf.set("fs.wasbs.impl", "org.apache.hadoop.fs.azure.NativeAzureFileSystem")

        # Set credentials using auth_key_val
        for key, value in auth_key_val.items():
            spark.conf.set(key, value)
            auth_key = value
    else:
        auth_key = "NA"

    start_main = timeit.default_timer()
    df = ETL(all_configs.get("input_dataset"))

    write_main = all_configs.get("write_main", None)
    write_intermediate = all_configs.get("write_intermediate", None)
    write_stats = all_configs.get("write_stats", None)
    write_feast_features = all_configs.get("write_feast_features", None)

    if write_intermediate and run_type == "ak8s":
        default_root_path = write_intermediate.get("file_path", None)
    else:
        default_root_path = None

    if write_feast_features is not None:
        repartition_count = (
            write_main["file_configs"]["repartition"]
            if "file_configs" in write_main
            and "repartition" in write_main["file_configs"]
            else -1
        )
        feast_exporter.check_feast_configuration(
            write_feast_features, repartition_count
        )
>>>>>>> 02be6ae6

    mlflow_config = all_configs.get("mlflow", None)

    if mlflow_config is not None:
        mlflow.set_tracking_uri(mlflow_config["tracking_uri"])
        mlflow.set_experiment(mlflow_config["experiment"])

    mlflow_run = (
        mlflow.start_run() if mlflow_config is not None else contextlib.nullcontext()
    )

    with mlflow_run:
        if mlflow_config is not None:
            mlflow_config["run_id"] = mlflow_run.info.run_id

        start_main = timeit.default_timer()
        df = ETL(all_configs.get("input_dataset"))

        write_main = all_configs.get("write_main", None)
        write_intermediate = all_configs.get("write_intermediate", None)
        write_stats = all_configs.get("write_stats", None)

        if mlflow_config:
            if write_main:
                write_main["mlflow_run_id"] = mlflow_run.info.run_id
                write_main["log_mlflow"] = mlflow_config["track_output"]
            if write_intermediate:
                write_intermediate["mlflow_run_id"] = mlflow_run.info.run_id
                write_intermediate["log_mlflow"] = mlflow_config["track_intermediates"]
            if write_stats:
                write_stats["mlflow_run_id"] = mlflow_run.info.run_id
                write_stats["log_mlflow"] = mlflow_config["track_reports"]

        report_input_path = ""
        report_configs = all_configs.get("report_preprocessing", None)
        if report_configs is not None:
            if "master_path" not in report_configs:
                raise TypeError("Master path missing for saving report statistics")
            else:
                report_input_path = report_configs.get("master_path")

        for key, args in all_configs.items():

            if (key == "concatenate_dataset") & (args is not None):
                start = timeit.default_timer()
                idfs = [df]
                for k in [e for e in args.keys() if e not in ("method")]:
                    tmp = ETL(args.get(k))
                    idfs.append(tmp)
                df = data_ingest.concatenate_dataset(
                    *idfs, method_type=args.get("method")
                )
                df = save(
                    df,
<<<<<<< HEAD
                    write_intermediate,
                    folder_name="data_ingest/concatenate_dataset",
                    reread=True,
                    mlflow_config=mlflow_config,
=======
                    id_col,
                    output_path=report_input_path,
                    tz_offset=tz_val,
                    run_type=run_type,
                    auth_key=auth_key,
>>>>>>> 02be6ae6
                )
                end = timeit.default_timer()
                logger.info(
                    f"{key}: execution time (in secs) = {round(end - start, 4)}"
                )
                continue

            if (key == "join_dataset") & (args is not None):
                start = timeit.default_timer()
                idfs = [df]
                for k in [
                    e for e in args.keys() if e not in ("join_type", "join_cols")
                ]:
                    tmp = ETL(args.get(k))
                    idfs.append(tmp)
                df = data_ingest.join_dataset(
                    *idfs,
                    join_cols=args.get("join_cols"),
                    join_type=args.get("join_type"),
                )
                df = save(
                    df,
<<<<<<< HEAD
                    write_intermediate,
                    folder_name="data_ingest/join_dataset",
                    reread=True,
                    mlflow_config=mlflow_config,
=======
                    id_col,
                    max_days=max_days_limit,
                    output_path=report_input_path,
                    output_type=analysis_level,
                    tz_offset=tz_val,
                    run_type=run_type,
                    auth_key=auth_key,
>>>>>>> 02be6ae6
                )
                end = timeit.default_timer()
                logger.info(
                    f"{key}: execution time (in secs) = {round(end - start, 4)}"
                )
<<<<<<< HEAD
                continue
=======
            continue

        if (
            (key == "anovos_basic_report")
            & (args is not None)
            & args.get("basic_report", False)
        ):
            start = timeit.default_timer()
            anovos_basic_report(
                spark,
                df,
                **args.get("report_args", {}),
                run_type=run_type,
                auth_key=auth_key,
            )
            end = timeit.default_timer()
            logger.info(
                f"Basic Report: execution time (in secs) ={round(end - start, 4)}"
            )
            continue
>>>>>>> 02be6ae6

            if (key == "timeseries_analyzer") & (args is not None):

                auto_detection_flag = args.get("auto_detection", False)
                id_col = args.get("id_col", None)
                tz_val = args.get("tz_offset", None)
                inspection_flag = args.get("inspection", False)
                analysis_level = args.get("analysis_level", None)
                max_days_limit = args.get("max_days", None)

                if auto_detection_flag:
                    start = timeit.default_timer()
<<<<<<< HEAD
                    df = ts_preprocess(
                        spark,
                        df,
                        id_col,
                        output_path=report_input_path,
                        tz_offset=tz_val,
                        run_type=run_type,
                    )
                    end = timeit.default_timer()
                    logger.info(
                        f"{key}, auto_detection: execution time (in secs) ={round(end - start, 4)}"
                    )
=======
                    print("\n" + m + ": \n")
                    f = getattr(stats_generator, m)
                    df_stats = f(spark, df, **args["metric_args"], print_impact=False)
                    if report_input_path:
                        save_stats(
                            spark,
                            df_stats,
                            report_input_path,
                            m,
                            reread=True,
                            run_type=run_type,
                            auth_key=auth_key,
                        ).show(100)
                    else:
                        save(
                            df_stats,
                            write_stats,
                            folder_name="data_analyzer/stats_generator/" + m,
                            reread=True,
                        ).show(100)
>>>>>>> 02be6ae6

                if inspection_flag:
                    start = timeit.default_timer()
                    ts_analyzer(
                        spark,
                        df,
                        id_col,
                        max_days=max_days_limit,
                        output_path=report_input_path,
                        output_type=analysis_level,
                        tz_offset=tz_val,
                        run_type=run_type,
                    )
                    end = timeit.default_timer()
                    logger.info(
                        f"{key}, inspection: execution time (in secs) ={round(end - start, 4)}"
                    )
                continue

<<<<<<< HEAD
            if (
                (key == "anovos_basic_report")
                & (args is not None)
                & args.get("basic_report", False)
            ):
                start = timeit.default_timer()
=======
            if (key == "quality_checker") & (args is not None):
                for subkey, value in args.items():
                    if value is not None:
                        start = timeit.default_timer()
                        print("\n" + subkey + ": \n")
                        f = getattr(quality_checker, subkey)
                        extra_args = stats_args(all_configs, subkey)
                        if subkey == "nullColumns_detection":
                            if "invalidEntries_detection" in args.keys():
                                if args.get("invalidEntries_detection").get(
                                    "treatment", None
                                ):
                                    extra_args["stats_missing"] = {}
                            if "outlier_detection" in args.keys():
                                if args.get("outlier_detection").get("treatment", None):
                                    if (
                                        args.get("outlier_detection").get(
                                            "treatment_method", None
                                        )
                                        == "null_replacement"
                                    ):
                                        extra_args["stats_missing"] = {}

                        if subkey in ["outlier_detection", "duplicate_detection"]:
                            extra_args["print_impact"] = True
                        else:
                            extra_args["print_impact"] = False

                        df, df_stats = f(spark, df, **value, **extra_args)
                        df = save(
                            df,
                            write_intermediate,
                            folder_name="data_analyzer/quality_checker/"
                            + subkey
                            + "/dataset",
                            reread=True,
                        )
                        if report_input_path:
                            df_stats = save_stats(
                                spark,
                                df_stats,
                                report_input_path,
                                subkey,
                                reread=True,
                                run_type=run_type,
                                auth_key=auth_key,
                            )
                        else:
                            df_stats = save(
                                df_stats,
                                write_stats,
                                folder_name="data_analyzer/quality_checker/" + subkey,
                                reread=True,
                            )

                        if subkey != "outlier_detection":
                            df_stats.show(100)

                        end = timeit.default_timer()
                        logger.info(
                            f"{key}, {subkey}: execution time (in secs) ={round(end - start, 4)}"
                        )
>>>>>>> 02be6ae6

                anovos_basic_report(
                    spark,
                    df,
                    **args.get("report_args", {}),
                    run_type=run_type,
                    mlflow_config=mlflow_config,
                )
                end = timeit.default_timer()
                logger.info(
                    f"Basic Report: execution time (in secs) ={round(end - start, 4)}"
                )
                continue

            if not all_configs.get("anovos_basic_report", {}).get(
                "basic_report", False
            ):
                if (key == "stats_generator") & (args is not None):
                    for m in args["metric"]:
                        start = timeit.default_timer()
<<<<<<< HEAD
                        print("\n" + m + ": \n")
                        f = getattr(stats_generator, m)
                        df_stats = f(
                            spark, df, **args["metric_args"], print_impact=False
                        )
=======
                        print("\n" + subkey + ": \n")
                        if subkey == "correlation_matrix":
                            f = getattr(association_evaluator, subkey)
                            extra_args = stats_args(all_configs, subkey)
                            cat_to_num_trans_params = all_configs.get(
                                "cat_to_num_transformer", None
                            )
                            df_trans_corr = transformers.cat_to_num_transformer(
                                spark, df, **cat_to_num_trans_params
                            )
                            df_stats = f(
                                spark,
                                df_trans_corr,
                                **value,
                                **extra_args,
                                print_impact=False,
                            )
                        else:
                            f = getattr(association_evaluator, subkey)
                            extra_args = stats_args(all_configs, subkey)
                            df_stats = f(
                                spark, df, **value, **extra_args, print_impact=False
                            )
>>>>>>> 02be6ae6
                        if report_input_path:
                            save_stats(
                                spark,
                                df_stats,
                                report_input_path,
                                m,
                                reread=True,
                                run_type=run_type,
<<<<<<< HEAD
                                mlflow_config=mlflow_config,
=======
                                auth_key=auth_key,
>>>>>>> 02be6ae6
                            ).show(100)
                        else:
                            save(
                                df_stats,
                                write_stats,
                                folder_name="data_analyzer/stats_generator/" + m,
                                reread=True,
                            ).show(100)

                        end = timeit.default_timer()
                        logger.info(
                            f"{key}, {m}: execution time (in secs) ={round(end - start, 4)}"
                        )

                if (key == "quality_checker") & (args is not None):
                    for subkey, value in args.items():
                        if value is not None:
                            start = timeit.default_timer()
                            print("\n" + subkey + ": \n")
                            f = getattr(quality_checker, subkey)
                            extra_args = stats_args(all_configs, subkey)
                            if subkey == "nullColumns_detection":
                                if "invalidEntries_detection" in args.keys():
                                    if args.get("invalidEntries_detection").get(
                                        "treatment", None
                                    ):
                                        extra_args["stats_missing"] = {}
                                if "outlier_detection" in args.keys():
                                    if args.get("outlier_detection").get(
                                        "treatment", None
                                    ):
                                        if (
                                            args.get("outlier_detection").get(
                                                "treatment_method", None
                                            )
                                            == "null_replacement"
                                        ):
                                            extra_args["stats_missing"] = {}
                            df, df_stats = f(
                                spark, df, **value, **extra_args, print_impact=False
                            )
                            df = save(
                                df,
                                write_intermediate,
                                folder_name="data_analyzer/quality_checker/"
                                + subkey
                                + "/dataset",
                                reread=True,
                            )
                            if report_input_path:
                                save_stats(
                                    spark,
                                    df_stats,
                                    report_input_path,
                                    subkey,
                                    reread=True,
                                    run_type=run_type,
                                ).show(100)
                            else:
                                save(
                                    df_stats,
                                    write_stats,
                                    folder_name="data_analyzer/quality_checker/"
                                    + subkey,
                                    reread=True,
                                ).show(100)
                            end = timeit.default_timer()
                            logger.info(
                                f"{key}, {subkey}: execution time (in secs) ={round(end - start, 4)}"
                            )

                if (key == "association_evaluator") & (args is not None):
                    for subkey, value in args.items():
                        if value is not None:
                            start = timeit.default_timer()
                            print("\n" + subkey + ": \n")
                            f = getattr(association_evaluator, subkey)
                            extra_args = stats_args(all_configs, subkey)
                            df_stats = f(
                                spark, df, **value, **extra_args, print_impact=False
                            )
                            if report_input_path:
                                save_stats(
                                    spark,
                                    df_stats,
                                    report_input_path,
                                    subkey,
                                    reread=True,
                                    run_type=run_type,
                                ).show(100)
                            else:
                                save(
                                    df_stats,
                                    write_stats,
                                    folder_name="data_analyzer/association_evaluator/"
                                    + subkey,
                                    reread=True,
                                ).show(100)
                            end = timeit.default_timer()
                            logger.info(
                                f"{key}, {subkey}: execution time (in secs) ={round(end - start, 4)}"
                            )

<<<<<<< HEAD
                if (key == "drift_detector") & (args is not None):
                    for subkey, value in args.items():
=======
                        logger.info(
                            f"running drift statistics detector using {value['configs']}"
                        )
                        df_stats = ddetector.statistics(
                            spark,
                            df,
                            source,
                            **value["configs"],
                            run_type=run_type,
                            print_impact=False,
                        )
                        if report_input_path:
                            save_stats(
                                spark,
                                df_stats,
                                report_input_path,
                                subkey,
                                reread=True,
                                run_type=run_type,
                                auth_key=auth_key,
                            ).show(100)
                        else:
                            save(
                                df_stats,
                                write_stats,
                                folder_name="drift_detector/drift_statistics",
                                reread=True,
                            ).show(100)
                        end = timeit.default_timer()
                        logger.info(
                            f"{key}, {subkey}: execution time (in secs) ={round(end - start, 4)}"
                        )
>>>>>>> 02be6ae6

                        if (subkey == "drift_statistics") & (value is not None):
                            start = timeit.default_timer()
                            if not value["configs"]["pre_existing_source"]:
                                source = ETL(value.get("source_dataset"))
                            else:
                                source = None

                            logger.info(
                                f"running drift statistics detector using {value['configs']}"
                            )
                            df_stats = ddetector.statistics(
                                spark,
                                df,
                                source,
                                **value["configs"],
                                run_type=run_type,
<<<<<<< HEAD
                                print_impact=False,
=======
                                auth_key=auth_key,
                            ).show(100)
                            appended_metric_path = value["configs"].get(
                                "appended_metric_path", ""
>>>>>>> 02be6ae6
                            )
                            if report_input_path:
                                save_stats(
                                    spark,
                                    df_stats,
                                    report_input_path,
                                    subkey,
                                    reread=True,
                                    run_type=run_type,
                                ).show(100)
                            else:
                                save(
                                    df_stats,
                                    write_stats,
                                    folder_name="drift_detector/drift_statistics",
                                    reread=True,
                                ).show(100)
                            end = timeit.default_timer()
                            logger.info(
                                f"{key}, {subkey}: execution time (in secs) ={round(end - start, 4)}"
                            )

                        if (subkey == "stability_index") & (value is not None):
                            start = timeit.default_timer()
                            idfs = []
                            for k in [e for e in value.keys() if e not in ("configs")]:
                                tmp = ETL(value.get(k))
                                idfs.append(tmp)
                            df_stats = ddetector.stability_index_computation(
                                spark, *idfs, **value["configs"], print_impact=False
                            )
                            if report_input_path:
                                save_stats(
                                    spark,
                                    df_stats,
                                    report_input_path,
                                    subkey,
                                    reread=True,
                                    run_type=run_type,
                                    auth_key=auth_key,
                                ).show(100)
                                appended_metric_path = value["configs"].get(
                                    "appended_metric_path", ""
                                )
                                if appended_metric_path:
                                    df_metrics = data_ingest.read_dataset(
                                        spark,
                                        file_path=appended_metric_path,
                                        file_type="csv",
                                        file_configs={
                                            "header": True,
                                            "mode": "overwrite",
                                        },
                                    )
                                    save_stats(
                                        spark,
                                        df_metrics,
                                        report_input_path,
                                        "stabilityIndex_metrics",
                                        reread=True,
                                        run_type=run_type,
                                    ).show(100)
                            else:
                                save(
                                    df_stats,
                                    write_stats,
                                    folder_name="drift_detector/stability_index",
                                    reread=True,
                                ).show(100)
                            end = timeit.default_timer()
                            logger.info(
                                f"{key}, {subkey}: execution time (in secs) ={round(end - start, 4)}"
                            )

                    logger.info(
                        f"execution time w/o report (in sec) ={round(end - start_main, 4)}"
                    )

<<<<<<< HEAD
                if (key == "transformers") & (args is not None):
                    for subkey, value in args.items():
                        if value is not None:
                            for subkey2, value2 in value.items():
                                if value2 is not None:
                                    start = timeit.default_timer()
                                    print("\n" + subkey2 + ": \n")
                                    f = getattr(transformers, subkey2)
                                    extra_args = stats_args(all_configs, subkey2)
                                    if subkey2 in (
                                        "cat_to_num_supervised",
                                        "imputation_sklearn",
                                        "autoencoder_latentFeatures",
                                        "auto_imputation",
                                        "PCA_latentFeatures",
                                    ):
                                        extra_args["run_type"] = run_type
                                    if subkey2 in (
                                        "normalization",
                                        "feature_transformation",
                                        "boxcox_transformation",
                                        "expression_parser",
                                    ):
                                        df_transformed = f(
                                            df,
                                            **value2,
                                            **extra_args,
                                            print_impact=True,
                                        )
                                    else:
                                        df_transformed = f(
                                            spark,
                                            df,
                                            **value2,
                                            **extra_args,
                                            print_impact=True,
                                        )
                                    df = save(
                                        df_transformed,
                                        write_intermediate,
                                        folder_name="data_transformer/transformers/"
                                        + subkey2,
                                        reread=True,
=======
            if (key == "transformers") & (args is not None):
                for subkey, value in args.items():
                    if value is not None:
                        for subkey2, value2 in value.items():
                            if value2 is not None:
                                start = timeit.default_timer()
                                print("\n" + subkey2 + ": \n")
                                f = getattr(transformers, subkey2)
                                extra_args = stats_args(all_configs, subkey2)
                                if subkey2 in (
                                    "imputation_sklearn",
                                    "autoencoder_latentFeatures",
                                    "auto_imputation",
                                    "PCA_latentFeatures",
                                ):
                                    extra_args["run_type"] = run_type
                                    extra_args["auth_key"] = auth_key
                                if subkey2 == "cat_to_num_supervised":
                                    if (
                                        "model_path" not in value2.keys()
                                        and default_root_path
                                    ):
                                        extra_args["model_path"] = (
                                            default_root_path + "/intermediate_model"
                                        )
                                if subkey2 in (
                                    "normalization",
                                    "feature_transformation",
                                    "boxcox_transformation",
                                    "expression_parser",
                                ):
                                    df_transformed = f(
                                        df, **value2, **extra_args, print_impact=True
>>>>>>> 02be6ae6
                                    )
                                    end = timeit.default_timer()
                                    logger.info(
                                        f"{key}, {subkey2}: execution time (in secs) ={round(end - start, 4)}"
                                    )

<<<<<<< HEAD
                if (key == "report_preprocessing") & (args is not None):
                    for subkey, value in args.items():
                        if (subkey == "charts_to_objects") & (value is not None):
                            start = timeit.default_timer()
                            f = getattr(report_preprocessing, subkey)
                            extra_args = stats_args(all_configs, subkey)
                            f(
                                spark,
                                df,
                                **value,
                                **extra_args,
                                master_path=report_input_path,
                                run_type=run_type,
                            )
                            end = timeit.default_timer()
                            logger.info(
                                f"{key}, {subkey}: execution time (in secs) ={round(end - start, 4)}"
                            )

                if (key == "report_generation") & (args is not None):
                    start = timeit.default_timer()
                    timeseries_analyzer = all_configs.get("timeseries_analyzer", None)
                    if timeseries_analyzer:
                        analysis_level = timeseries_analyzer.get("analysis_level", None)
                    else:
                        analysis_level = None
                    anovos_report(
                        **args,
                        run_type=run_type,
                        output_type=analysis_level,
                        mlflow_config=mlflow_config,
                    )
                    end = timeit.default_timer()
                    logger.info(
                        f"{key}, full_report: execution time (in secs) ={round(end - start, 4)}"
                    )
=======
            if (key == "report_preprocessing") & (args is not None):
                for subkey, value in args.items():
                    if (subkey == "charts_to_objects") & (value is not None):
                        start = timeit.default_timer()
                        f = getattr(report_preprocessing, subkey)
                        extra_args = stats_args(all_configs, subkey)
                        f(
                            spark,
                            df,
                            **value,
                            **extra_args,
                            master_path=report_input_path,
                            run_type=run_type,
                            auth_key=auth_key,
                        )
                        end = timeit.default_timer()
                        logger.info(
                            f"{key}, {subkey}: execution time (in secs) ={round(end - start, 4)}"
                        )

            if (key == "report_generation") & (args is not None):
                start = timeit.default_timer()
                timeseries_analyzer = all_configs.get("timeseries_analyzer", None)
                if timeseries_analyzer:
                    analysis_level = timeseries_analyzer.get("analysis_level", None)
                else:
                    analysis_level = None
                anovos_report(
                    **args,
                    run_type=run_type,
                    output_type=analysis_level,
                    auth_key=auth_key,
                )
                end = timeit.default_timer()
                logger.info(
                    f"{key}, full_report: execution time (in secs) ={round(end - start, 4)}"
                )
    if write_feast_features is not None:
        file_source_config = write_feast_features["file_source"]
        df = feast_exporter.add_timestamp_columns(df, file_source_config)
>>>>>>> 02be6ae6

        save(
            df,
            write_main,
            folder_name="final_dataset",
            reread=False,
        )

    if write_feast_features is not None:
        if "file_path" not in write_feast_features:
            raise ValueError(
                "File path missing for saving feature_store feature descriptions"
            )
        else:
            path = os.path.join(write_main["file_path"], "final_dataset", "part*")
            filename = glob.glob(path)[0]
            feast_exporter.generate_feature_description(
                df.dtypes, write_feast_features, filename
            )


def run(config_path, run_type, auth_key_val={}):
    if run_type in ("local", "databricks", "ak8s"):
        config_file = config_path
    elif run_type == "emr":
        bash_cmd = "aws s3 cp " + config_path + " config.yaml"
        _ = subprocess.check_output(["bash", "-c", bash_cmd])
        config_file = "config.yaml"
    else:
        raise ValueError("Invalid run_type")

    if run_type == "ak8s" and auth_key_val == {}:
        raise ValueError("Invalid auth key for run_type")

    with open(config_file, "r") as f:
        all_configs = yaml.load(f, yaml.SafeLoader)

    main(all_configs, run_type, auth_key_val)<|MERGE_RESOLUTION|>--- conflicted
+++ resolved
@@ -4,7 +4,6 @@
 import os
 import subprocess
 import timeit
-import uuid
 
 import mlflow
 import yaml
@@ -127,9 +126,6 @@
     return result
 
 
-<<<<<<< HEAD
-def main(all_configs, run_type):
-=======
 def main(all_configs, run_type, auth_key_val={}):
     if run_type == "ak8s":
         conf = spark.sparkContext._jsc.hadoopConfiguration()
@@ -165,7 +161,6 @@
         feast_exporter.check_feast_configuration(
             write_feast_features, repartition_count
         )
->>>>>>> 02be6ae6
 
     mlflow_config = all_configs.get("mlflow", None)
 
@@ -220,18 +215,9 @@
                 )
                 df = save(
                     df,
-<<<<<<< HEAD
                     write_intermediate,
                     folder_name="data_ingest/concatenate_dataset",
                     reread=True,
-                    mlflow_config=mlflow_config,
-=======
-                    id_col,
-                    output_path=report_input_path,
-                    tz_offset=tz_val,
-                    run_type=run_type,
-                    auth_key=auth_key,
->>>>>>> 02be6ae6
                 )
                 end = timeit.default_timer()
                 logger.info(
@@ -254,49 +240,15 @@
                 )
                 df = save(
                     df,
-<<<<<<< HEAD
                     write_intermediate,
                     folder_name="data_ingest/join_dataset",
                     reread=True,
-                    mlflow_config=mlflow_config,
-=======
-                    id_col,
-                    max_days=max_days_limit,
-                    output_path=report_input_path,
-                    output_type=analysis_level,
-                    tz_offset=tz_val,
-                    run_type=run_type,
-                    auth_key=auth_key,
->>>>>>> 02be6ae6
                 )
                 end = timeit.default_timer()
                 logger.info(
                     f"{key}: execution time (in secs) = {round(end - start, 4)}"
                 )
-<<<<<<< HEAD
                 continue
-=======
-            continue
-
-        if (
-            (key == "anovos_basic_report")
-            & (args is not None)
-            & args.get("basic_report", False)
-        ):
-            start = timeit.default_timer()
-            anovos_basic_report(
-                spark,
-                df,
-                **args.get("report_args", {}),
-                run_type=run_type,
-                auth_key=auth_key,
-            )
-            end = timeit.default_timer()
-            logger.info(
-                f"Basic Report: execution time (in secs) ={round(end - start, 4)}"
-            )
-            continue
->>>>>>> 02be6ae6
 
             if (key == "timeseries_analyzer") & (args is not None):
 
@@ -309,7 +261,6 @@
 
                 if auto_detection_flag:
                     start = timeit.default_timer()
-<<<<<<< HEAD
                     df = ts_preprocess(
                         spark,
                         df,
@@ -317,33 +268,12 @@
                         output_path=report_input_path,
                         tz_offset=tz_val,
                         run_type=run_type,
+                        auth_key=auth_key,
                     )
                     end = timeit.default_timer()
                     logger.info(
                         f"{key}, auto_detection: execution time (in secs) ={round(end - start, 4)}"
                     )
-=======
-                    print("\n" + m + ": \n")
-                    f = getattr(stats_generator, m)
-                    df_stats = f(spark, df, **args["metric_args"], print_impact=False)
-                    if report_input_path:
-                        save_stats(
-                            spark,
-                            df_stats,
-                            report_input_path,
-                            m,
-                            reread=True,
-                            run_type=run_type,
-                            auth_key=auth_key,
-                        ).show(100)
-                    else:
-                        save(
-                            df_stats,
-                            write_stats,
-                            folder_name="data_analyzer/stats_generator/" + m,
-                            reread=True,
-                        ).show(100)
->>>>>>> 02be6ae6
 
                 if inspection_flag:
                     start = timeit.default_timer()
@@ -356,6 +286,7 @@
                         output_type=analysis_level,
                         tz_offset=tz_val,
                         run_type=run_type,
+                        auth_key=auth_key,
                     )
                     end = timeit.default_timer()
                     logger.info(
@@ -363,83 +294,18 @@
                     )
                 continue
 
-<<<<<<< HEAD
             if (
                 (key == "anovos_basic_report")
                 & (args is not None)
                 & args.get("basic_report", False)
             ):
                 start = timeit.default_timer()
-=======
-            if (key == "quality_checker") & (args is not None):
-                for subkey, value in args.items():
-                    if value is not None:
-                        start = timeit.default_timer()
-                        print("\n" + subkey + ": \n")
-                        f = getattr(quality_checker, subkey)
-                        extra_args = stats_args(all_configs, subkey)
-                        if subkey == "nullColumns_detection":
-                            if "invalidEntries_detection" in args.keys():
-                                if args.get("invalidEntries_detection").get(
-                                    "treatment", None
-                                ):
-                                    extra_args["stats_missing"] = {}
-                            if "outlier_detection" in args.keys():
-                                if args.get("outlier_detection").get("treatment", None):
-                                    if (
-                                        args.get("outlier_detection").get(
-                                            "treatment_method", None
-                                        )
-                                        == "null_replacement"
-                                    ):
-                                        extra_args["stats_missing"] = {}
-
-                        if subkey in ["outlier_detection", "duplicate_detection"]:
-                            extra_args["print_impact"] = True
-                        else:
-                            extra_args["print_impact"] = False
-
-                        df, df_stats = f(spark, df, **value, **extra_args)
-                        df = save(
-                            df,
-                            write_intermediate,
-                            folder_name="data_analyzer/quality_checker/"
-                            + subkey
-                            + "/dataset",
-                            reread=True,
-                        )
-                        if report_input_path:
-                            df_stats = save_stats(
-                                spark,
-                                df_stats,
-                                report_input_path,
-                                subkey,
-                                reread=True,
-                                run_type=run_type,
-                                auth_key=auth_key,
-                            )
-                        else:
-                            df_stats = save(
-                                df_stats,
-                                write_stats,
-                                folder_name="data_analyzer/quality_checker/" + subkey,
-                                reread=True,
-                            )
-
-                        if subkey != "outlier_detection":
-                            df_stats.show(100)
-
-                        end = timeit.default_timer()
-                        logger.info(
-                            f"{key}, {subkey}: execution time (in secs) ={round(end - start, 4)}"
-                        )
->>>>>>> 02be6ae6
-
                 anovos_basic_report(
                     spark,
                     df,
                     **args.get("report_args", {}),
                     run_type=run_type,
+                    auth_key=auth_key,
                     mlflow_config=mlflow_config,
                 )
                 end = timeit.default_timer()
@@ -454,37 +320,11 @@
                 if (key == "stats_generator") & (args is not None):
                     for m in args["metric"]:
                         start = timeit.default_timer()
-<<<<<<< HEAD
                         print("\n" + m + ": \n")
                         f = getattr(stats_generator, m)
                         df_stats = f(
                             spark, df, **args["metric_args"], print_impact=False
                         )
-=======
-                        print("\n" + subkey + ": \n")
-                        if subkey == "correlation_matrix":
-                            f = getattr(association_evaluator, subkey)
-                            extra_args = stats_args(all_configs, subkey)
-                            cat_to_num_trans_params = all_configs.get(
-                                "cat_to_num_transformer", None
-                            )
-                            df_trans_corr = transformers.cat_to_num_transformer(
-                                spark, df, **cat_to_num_trans_params
-                            )
-                            df_stats = f(
-                                spark,
-                                df_trans_corr,
-                                **value,
-                                **extra_args,
-                                print_impact=False,
-                            )
-                        else:
-                            f = getattr(association_evaluator, subkey)
-                            extra_args = stats_args(all_configs, subkey)
-                            df_stats = f(
-                                spark, df, **value, **extra_args, print_impact=False
-                            )
->>>>>>> 02be6ae6
                         if report_input_path:
                             save_stats(
                                 spark,
@@ -493,11 +333,7 @@
                                 m,
                                 reread=True,
                                 run_type=run_type,
-<<<<<<< HEAD
-                                mlflow_config=mlflow_config,
-=======
                                 auth_key=auth_key,
->>>>>>> 02be6ae6
                             ).show(100)
                         else:
                             save(
@@ -536,9 +372,13 @@
                                             == "null_replacement"
                                         ):
                                             extra_args["stats_missing"] = {}
-                            df, df_stats = f(
-                                spark, df, **value, **extra_args, print_impact=False
-                            )
+
+                            if subkey in ["outlier_detection", "duplicate_detection"]:
+                                extra_args["print_impact"] = True
+                            else:
+                                extra_args["print_impact"] = False
+
+                            df, df_stats = f(spark, df, **value, **extra_args)
                             df = save(
                                 df,
                                 write_intermediate,
@@ -548,22 +388,27 @@
                                 reread=True,
                             )
                             if report_input_path:
-                                save_stats(
+                                df_stats = save_stats(
                                     spark,
                                     df_stats,
                                     report_input_path,
                                     subkey,
                                     reread=True,
                                     run_type=run_type,
-                                ).show(100)
+                                    auth_key=auth_key,
+                                )
                             else:
-                                save(
+                                df_stats = save(
                                     df_stats,
                                     write_stats,
                                     folder_name="data_analyzer/quality_checker/"
                                     + subkey,
                                     reread=True,
-                                ).show(100)
+                                )
+
+                            if subkey != "outlier_detection":
+                                df_stats.show(100)
+
                             end = timeit.default_timer()
                             logger.info(
                                 f"{key}, {subkey}: execution time (in secs) ={round(end - start, 4)}"
@@ -574,11 +419,28 @@
                         if value is not None:
                             start = timeit.default_timer()
                             print("\n" + subkey + ": \n")
-                            f = getattr(association_evaluator, subkey)
-                            extra_args = stats_args(all_configs, subkey)
-                            df_stats = f(
-                                spark, df, **value, **extra_args, print_impact=False
-                            )
+                            if subkey == "correlation_matrix":
+                                f = getattr(association_evaluator, subkey)
+                                extra_args = stats_args(all_configs, subkey)
+                                cat_to_num_trans_params = all_configs.get(
+                                    "cat_to_num_transformer", None
+                                )
+                                df_trans_corr = transformers.cat_to_num_transformer(
+                                    spark, df, **cat_to_num_trans_params
+                                )
+                                df_stats = f(
+                                    spark,
+                                    df_trans_corr,
+                                    **value,
+                                    **extra_args,
+                                    print_impact=False,
+                                )
+                            else:
+                                f = getattr(association_evaluator, subkey)
+                                extra_args = stats_args(all_configs, subkey)
+                                df_stats = f(
+                                    spark, df, **value, **extra_args, print_impact=False
+                                )
                             if report_input_path:
                                 save_stats(
                                     spark,
@@ -587,6 +449,7 @@
                                     subkey,
                                     reread=True,
                                     run_type=run_type,
+                                    auth_key=auth_key,
                                 ).show(100)
                             else:
                                 save(
@@ -601,43 +464,8 @@
                                 f"{key}, {subkey}: execution time (in secs) ={round(end - start, 4)}"
                             )
 
-<<<<<<< HEAD
                 if (key == "drift_detector") & (args is not None):
                     for subkey, value in args.items():
-=======
-                        logger.info(
-                            f"running drift statistics detector using {value['configs']}"
-                        )
-                        df_stats = ddetector.statistics(
-                            spark,
-                            df,
-                            source,
-                            **value["configs"],
-                            run_type=run_type,
-                            print_impact=False,
-                        )
-                        if report_input_path:
-                            save_stats(
-                                spark,
-                                df_stats,
-                                report_input_path,
-                                subkey,
-                                reread=True,
-                                run_type=run_type,
-                                auth_key=auth_key,
-                            ).show(100)
-                        else:
-                            save(
-                                df_stats,
-                                write_stats,
-                                folder_name="drift_detector/drift_statistics",
-                                reread=True,
-                            ).show(100)
-                        end = timeit.default_timer()
-                        logger.info(
-                            f"{key}, {subkey}: execution time (in secs) ={round(end - start, 4)}"
-                        )
->>>>>>> 02be6ae6
 
                         if (subkey == "drift_statistics") & (value is not None):
                             start = timeit.default_timer()
@@ -655,14 +483,7 @@
                                 source,
                                 **value["configs"],
                                 run_type=run_type,
-<<<<<<< HEAD
                                 print_impact=False,
-=======
-                                auth_key=auth_key,
-                            ).show(100)
-                            appended_metric_path = value["configs"].get(
-                                "appended_metric_path", ""
->>>>>>> 02be6ae6
                             )
                             if report_input_path:
                                 save_stats(
@@ -672,6 +493,7 @@
                                     subkey,
                                     reread=True,
                                     run_type=run_type,
+                                    auth_key=auth_key,
                                 ).show(100)
                             else:
                                 save(
@@ -724,6 +546,7 @@
                                         "stabilityIndex_metrics",
                                         reread=True,
                                         run_type=run_type,
+                                        auth_key=auth_key,
                                     ).show(100)
                             else:
                                 save(
@@ -741,7 +564,6 @@
                         f"execution time w/o report (in sec) ={round(end - start_main, 4)}"
                     )
 
-<<<<<<< HEAD
                 if (key == "transformers") & (args is not None):
                     for subkey, value in args.items():
                         if value is not None:
@@ -752,13 +574,22 @@
                                     f = getattr(transformers, subkey2)
                                     extra_args = stats_args(all_configs, subkey2)
                                     if subkey2 in (
-                                        "cat_to_num_supervised",
                                         "imputation_sklearn",
                                         "autoencoder_latentFeatures",
                                         "auto_imputation",
                                         "PCA_latentFeatures",
                                     ):
                                         extra_args["run_type"] = run_type
+                                        extra_args["auth_key"] = auth_key
+                                    if subkey2 == "cat_to_num_supervised":
+                                        if (
+                                            "model_path" not in value2.keys()
+                                            and default_root_path
+                                        ):
+                                            extra_args["model_path"] = (
+                                                default_root_path
+                                                + "/intermediate_model"
+                                            )
                                     if subkey2 in (
                                         "normalization",
                                         "feature_transformation",
@@ -785,48 +616,12 @@
                                         folder_name="data_transformer/transformers/"
                                         + subkey2,
                                         reread=True,
-=======
-            if (key == "transformers") & (args is not None):
-                for subkey, value in args.items():
-                    if value is not None:
-                        for subkey2, value2 in value.items():
-                            if value2 is not None:
-                                start = timeit.default_timer()
-                                print("\n" + subkey2 + ": \n")
-                                f = getattr(transformers, subkey2)
-                                extra_args = stats_args(all_configs, subkey2)
-                                if subkey2 in (
-                                    "imputation_sklearn",
-                                    "autoencoder_latentFeatures",
-                                    "auto_imputation",
-                                    "PCA_latentFeatures",
-                                ):
-                                    extra_args["run_type"] = run_type
-                                    extra_args["auth_key"] = auth_key
-                                if subkey2 == "cat_to_num_supervised":
-                                    if (
-                                        "model_path" not in value2.keys()
-                                        and default_root_path
-                                    ):
-                                        extra_args["model_path"] = (
-                                            default_root_path + "/intermediate_model"
-                                        )
-                                if subkey2 in (
-                                    "normalization",
-                                    "feature_transformation",
-                                    "boxcox_transformation",
-                                    "expression_parser",
-                                ):
-                                    df_transformed = f(
-                                        df, **value2, **extra_args, print_impact=True
->>>>>>> 02be6ae6
                                     )
                                     end = timeit.default_timer()
                                     logger.info(
                                         f"{key}, {subkey2}: execution time (in secs) ={round(end - start, 4)}"
                                     )
 
-<<<<<<< HEAD
                 if (key == "report_preprocessing") & (args is not None):
                     for subkey, value in args.items():
                         if (subkey == "charts_to_objects") & (value is not None):
@@ -840,6 +635,8 @@
                                 **extra_args,
                                 master_path=report_input_path,
                                 run_type=run_type,
+                                auth_key=auth_key,
+                                mlflow_config=mlflow_config,
                             )
                             end = timeit.default_timer()
                             logger.info(
@@ -857,73 +654,30 @@
                         **args,
                         run_type=run_type,
                         output_type=analysis_level,
+                        auth_key=auth_key,
                         mlflow_config=mlflow_config,
                     )
                     end = timeit.default_timer()
                     logger.info(
                         f"{key}, full_report: execution time (in secs) ={round(end - start, 4)}"
                     )
-=======
-            if (key == "report_preprocessing") & (args is not None):
-                for subkey, value in args.items():
-                    if (subkey == "charts_to_objects") & (value is not None):
-                        start = timeit.default_timer()
-                        f = getattr(report_preprocessing, subkey)
-                        extra_args = stats_args(all_configs, subkey)
-                        f(
-                            spark,
-                            df,
-                            **value,
-                            **extra_args,
-                            master_path=report_input_path,
-                            run_type=run_type,
-                            auth_key=auth_key,
-                        )
-                        end = timeit.default_timer()
-                        logger.info(
-                            f"{key}, {subkey}: execution time (in secs) ={round(end - start, 4)}"
-                        )
-
-            if (key == "report_generation") & (args is not None):
-                start = timeit.default_timer()
-                timeseries_analyzer = all_configs.get("timeseries_analyzer", None)
-                if timeseries_analyzer:
-                    analysis_level = timeseries_analyzer.get("analysis_level", None)
-                else:
-                    analysis_level = None
-                anovos_report(
-                    **args,
-                    run_type=run_type,
-                    output_type=analysis_level,
-                    auth_key=auth_key,
-                )
-                end = timeit.default_timer()
-                logger.info(
-                    f"{key}, full_report: execution time (in secs) ={round(end - start, 4)}"
-                )
-    if write_feast_features is not None:
-        file_source_config = write_feast_features["file_source"]
-        df = feast_exporter.add_timestamp_columns(df, file_source_config)
->>>>>>> 02be6ae6
-
-        save(
-            df,
-            write_main,
-            folder_name="final_dataset",
-            reread=False,
-        )
-
-    if write_feast_features is not None:
-        if "file_path" not in write_feast_features:
-            raise ValueError(
-                "File path missing for saving feature_store feature descriptions"
-            )
-        else:
-            path = os.path.join(write_main["file_path"], "final_dataset", "part*")
-            filename = glob.glob(path)[0]
-            feast_exporter.generate_feature_description(
-                df.dtypes, write_feast_features, filename
-            )
+        if write_feast_features is not None:
+            file_source_config = write_feast_features["file_source"]
+            df = feast_exporter.add_timestamp_columns(df, file_source_config)
+
+        save(df, write_main, folder_name="final_dataset", reread=False)
+
+        if write_feast_features is not None:
+            if "file_path" not in write_feast_features:
+                raise ValueError(
+                    "File path missing for saving feature_store feature descriptions"
+                )
+            else:
+                path = os.path.join(write_main["file_path"], "final_dataset", "part*")
+                filename = glob.glob(path)[0]
+                feast_exporter.generate_feature_description(
+                    df.dtypes, write_feast_features, filename
+                )
 
 
 def run(config_path, run_type, auth_key_val={}):
