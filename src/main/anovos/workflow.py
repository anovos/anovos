import copy
import subprocess
import timeit
import yaml
from loguru import logger
from anovos.data_analyzer import association_evaluator, quality_checker, stats_generator
from anovos.data_analyzer.ts_analyzer import ts_analyzer
from anovos.data_analyzer.geospatial_analyzer import geospatial_autodetection
from anovos.data_ingest import data_ingest
from anovos.data_ingest.ts_auto_detection import ts_preprocess
from anovos.data_ingest.geo_auto_detection import ll_gh_cols
from anovos.data_report import report_preprocessing
from anovos.data_report.basic_report_generation import anovos_basic_report
from anovos.data_report.report_generation import anovos_report
from anovos.data_report.report_preprocessing import save_stats
from anovos.data_transformer import transformers
from anovos.drift import detector as ddetector
from anovos.shared.spark import spark

mapbox_list = [
    "open-street-map",
    "white-bg",
    "carto-positron",
    "carto-darkmatter",
    "stamen-terrain",
    "stamen-toner",
    "stamen-watercolor",
]


def ETL(args):
    f = getattr(data_ingest, "read_dataset")
    read_args = args.get("read_dataset", None)
    if read_args:
        df = f(spark, **read_args)
    else:
        raise TypeError("Invalid input for reading dataset")

    for key, value in args.items():
        if key != "read_dataset":
            if value is not None:
                f = getattr(data_ingest, key)
                if isinstance(value, dict):
                    df = f(df, **value)
                else:
                    df = f(df, value)
    return df


def save(data, write_configs, folder_name, reread=False):
    if write_configs:
        if "file_path" not in write_configs:
            raise TypeError("file path missing for writing data")

        write = copy.deepcopy(write_configs)
        write["file_path"] = write["file_path"] + "/" + folder_name
        data_ingest.write_dataset(data, **write)

        if reread:
            read = copy.deepcopy(write)
            if "file_configs" in read:
                read["file_configs"].pop("repartition", None)
                read["file_configs"].pop("mode", None)
            data = data_ingest.read_dataset(spark, **read)
            return data


def stats_args(all_configs, func):
    stats_configs = all_configs.get("stats_generator", None)
    write_configs = all_configs.get("write_stats", None)
    report_input_path = ""
    report_configs = all_configs.get("report_preprocessing", None)
    if report_configs is not None:
        if "master_path" not in report_configs:
            raise TypeError("Master path missing for saving report statistics")
        else:
            report_input_path = report_configs.get("master_path")

    result = {}
    if stats_configs:
        mainfunc_to_args = {
            "biasedness_detection": ["stats_mode"],
            "IDness_detection": ["stats_unique"],
            "correlation_matrix": ["stats_unique"],
            "nullColumns_detection": ["stats_unique", "stats_mode", "stats_missing"],
            "variable_clustering": ["stats_unique", "stats_mode"],
            "charts_to_objects": ["stats_unique"],
            "cat_to_num_unsupervised": ["stats_unique"],
            "PCA_latentFeatures": ["stats_missing"],
            "autoencoder_latentFeatures": ["stats_missing"],
        }
        args_to_statsfunc = {
            "stats_unique": "measures_of_cardinality",
            "stats_mode": "measures_of_centralTendency",
            "stats_missing": "measures_of_counts",
        }

        for arg in mainfunc_to_args.get(func, []):
            if not report_input_path:
                if write_configs:
                    read = copy.deepcopy(write_configs)
                    if "file_configs" in read:
                        read["file_configs"].pop("repartition", None)
                        read["file_configs"].pop("mode", None)

                    if read["file_type"] == "csv":
                        read["file_configs"]["inferSchema"] = True

                    read["file_path"] = (
                        read["file_path"]
                        + "/data_analyzer/stats_generator/"
                        + args_to_statsfunc[arg]
                    )
                    result[arg] = read
            else:
                result[arg] = {
                    "file_path": (
                        report_input_path + "/" + args_to_statsfunc[arg] + ".csv"
                    ),
                    "file_type": "csv",
                    "file_configs": {"header": True, "inferSchema": True},
                }

    return result


def main(all_configs, run_type, auth_key_val={}):
    if run_type == "ak8s":
        conf = spark.sparkContext._jsc.hadoopConfiguration()
        conf.set("fs.wasbs.impl", "org.apache.hadoop.fs.azure.NativeAzureFileSystem")

        # Set credentials using auth_key_val
        for key, value in auth_key_val.items():
            spark.conf.set(key, value)
            auth_key = value
    else:
        auth_key = "NA"

    start_main = timeit.default_timer()
    df = ETL(all_configs.get("input_dataset"))

    write_main = all_configs.get("write_main", None)
    write_intermediate = all_configs.get("write_intermediate", None)
    write_stats = all_configs.get("write_stats", None)

    report_input_path = ""
    report_configs = all_configs.get("report_preprocessing", None)
    if report_configs is not None:
        if "master_path" not in report_configs:
            raise TypeError("Master path missing for saving report statistics")
        else:
            report_input_path = report_configs.get("master_path")

    for key, args in all_configs.items():

        if (key == "concatenate_dataset") & (args is not None):
            start = timeit.default_timer()
            idfs = [df]
            for k in [e for e in args.keys() if e not in ("method")]:
                tmp = ETL(args.get(k))
                idfs.append(tmp)
            df = data_ingest.concatenate_dataset(*idfs, method_type=args.get("method"))
            df = save(
                df,
                write_intermediate,
                folder_name="data_ingest/concatenate_dataset",
                reread=True,
            )
            end = timeit.default_timer()
            logger.info(f"{key}: execution time (in secs) = {round(end - start, 4)}")
            continue

        if (key == "join_dataset") & (args is not None):
            start = timeit.default_timer()
            idfs = [df]
            for k in [e for e in args.keys() if e not in ("join_type", "join_cols")]:
                tmp = ETL(args.get(k))
                idfs.append(tmp)
            df = data_ingest.join_dataset(
                *idfs, join_cols=args.get("join_cols"), join_type=args.get("join_type")
            )
            df = save(
                df,
                write_intermediate,
                folder_name="data_ingest/join_dataset",
                reread=True,
            )
            end = timeit.default_timer()
            logger.info(f"{key}: execution time (in secs) = {round(end - start, 4)}")
            continue

        if (key == "timeseries_analyzer") & (args is not None):

            auto_detection_flag = args.get("auto_detection", False)
            id_col = args.get("id_col", None)
            tz_val = args.get("tz_offset", None)
            inspection_flag = args.get("inspection", False)
            analysis_level = args.get("analysis_level", None)
            max_days_limit = args.get("max_days", None)

            if auto_detection_flag:
                start = timeit.default_timer()
                df = ts_preprocess(
                    spark,
                    df,
                    id_col,
                    output_path=report_input_path,
                    tz_offset=tz_val,
                    run_type=run_type,
                    auth_key=auth_key,
                )
                end = timeit.default_timer()
                logger.info(
                    f"{key}, auto_detection: execution time (in secs) ={round(end - start, 4)}"
                )

            if inspection_flag:
                start = timeit.default_timer()
                ts_analyzer(
                    spark,
                    df,
                    id_col,
                    max_days=max_days_limit,
                    output_path=report_input_path,
                    output_type=analysis_level,
                    tz_offset=tz_val,
                    run_type=run_type,
                    auth_key=auth_key,
                )
                end = timeit.default_timer()
                logger.info(
                    f"{key}, inspection: execution time (in secs) ={round(end - start, 4)}"
                )
            continue

        if (key == "geospatial_analyzer") & (args is not None):

            start = timeit.default_timer()

            auto_detection_analyzer_flag = args.get("auto_detection_analyzer", False)
            id_col = args.get("id_col", None)
            max_analysis_records = args.get("max_analysis_records", None)
            top_geo_records = args.get("top_geo_records", None)
            max_cluster = args.get("max_cluster", None)
            eps = args.get("eps", None)
            min_samples = args.get("min_samples", None)
            try:
                global_map_box_val = mapbox_list.index(
                    args.get("global_map_box_val", None)
                )
            except:
                global_map_box_val = 0

            if auto_detection_analyzer_flag:
                start = timeit.default_timer()

                lat_cols, long_cols, gh_cols = geospatial_autodetection(
                    df,
                    id_col,
                    report_input_path,
                    max_analysis_records,
                    top_geo_records,
                    max_cluster,
                    eps,
                    min_samples,
                    global_map_box_val,
                    run_type,
                )

                end = timeit.default_timer()
                logger.info(
                    f"{key}, auto_detection_geospatial: execution time (in secs) ={round(end - start, 4)}"
                )

            continue

        if (
            (key == "anovos_basic_report")
            & (args is not None)
            & args.get("basic_report", False)
        ):
            start = timeit.default_timer()
            anovos_basic_report(
                spark,
                df,
                **args.get("report_args", {}),
                run_type=run_type,
                auth_key=auth_key,
            )
            end = timeit.default_timer()
            logger.info(
                f"Basic Report: execution time (in secs) ={round(end - start, 4)}"
            )
            continue

        if not all_configs.get("anovos_basic_report", {}).get("basic_report", False):
            if (key == "stats_generator") & (args is not None):
                for m in args["metric"]:
                    start = timeit.default_timer()
                    print("\n" + m + ": \n")
                    f = getattr(stats_generator, m)
                    df_stats = f(spark, df, **args["metric_args"], print_impact=False)
                    if report_input_path:
                        save_stats(
                            spark,
                            df_stats,
                            report_input_path,
                            m,
                            reread=True,
                            run_type=run_type,
                            auth_key=auth_key,
                        ).show(100)
                    else:
                        save(
                            df_stats,
                            write_stats,
                            folder_name="data_analyzer/stats_generator/" + m,
                            reread=True,
                        ).show(100)

                    end = timeit.default_timer()
                    logger.info(
                        f"{key}, {m}: execution time (in secs) ={round(end - start, 4)}"
                    )

            if (key == "quality_checker") & (args is not None):
                for subkey, value in args.items():
                    if value is not None:
                        start = timeit.default_timer()
                        print("\n" + subkey + ": \n")
                        f = getattr(quality_checker, subkey)
                        extra_args = stats_args(all_configs, subkey)
                        if subkey == "nullColumns_detection":
                            if "invalidEntries_detection" in args.keys():
                                if args.get("invalidEntries_detection").get(
                                    "treatment", None
                                ):
                                    extra_args["stats_missing"] = {}
                            if "outlier_detection" in args.keys():
                                if args.get("outlier_detection").get("treatment", None):
                                    if (
                                        args.get("outlier_detection").get(
                                            "treatment_method", None
                                        )
                                        == "null_replacement"
                                    ):
                                        extra_args["stats_missing"] = {}

                        if subkey == "outlier_detection":
                            extra_args["print_impact"] = True
                        else:
                            extra_args["print_impact"] = False

                        df, df_stats = f(spark, df, **value, **extra_args)
                        df = save(
                            df,
                            write_intermediate,
                            folder_name="data_analyzer/quality_checker/"
                            + subkey
                            + "/dataset",
                            reread=True,
                        )
                        if report_input_path:
                            df_stats = save_stats(
                                spark,
                                df_stats,
                                report_input_path,
                                subkey,
                                reread=True,
                                run_type=run_type,
                                auth_key=auth_key,
                            )
                        else:
                            df_stats = save(
                                df_stats,
                                write_stats,
                                folder_name="data_analyzer/quality_checker/" + subkey,
                                reread=True,
                            )

                        if subkey != "outlier_detection":
                            df_stats.show(100)

                        end = timeit.default_timer()
                        logger.info(
                            f"{key}, {subkey}: execution time (in secs) ={round(end - start, 4)}"
                        )

            if (key == "association_evaluator") & (args is not None):
                for subkey, value in args.items():
                    if value is not None:
                        start = timeit.default_timer()
                        print("\n" + subkey + ": \n")
                        f = getattr(association_evaluator, subkey)
                        extra_args = stats_args(all_configs, subkey)
                        df_stats = f(
                            spark, df, **value, **extra_args, print_impact=False
                        )
                        if report_input_path:
                            save_stats(
                                spark,
                                df_stats,
                                report_input_path,
                                subkey,
                                reread=True,
                                run_type=run_type,
                                auth_key=auth_key,
                            ).show(100)
                        else:
                            save(
                                df_stats,
                                write_stats,
                                folder_name="data_analyzer/association_evaluator/"
                                + subkey,
                                reread=True,
                            ).show(100)
                        end = timeit.default_timer()
                        logger.info(
                            f"{key}, {subkey}: execution time (in secs) ={round(end - start, 4)}"
                        )

            if (key == "drift_detector") & (args is not None):
                for subkey, value in args.items():

                    if (subkey == "drift_statistics") & (value is not None):
                        start = timeit.default_timer()
                        if not value["configs"]["pre_existing_source"]:
                            source = ETL(value.get("source_dataset"))
                        else:
                            source = None

                        logger.info(
                            f"running drift statistics detector using {value['configs']}"
                        )
                        df_stats = ddetector.statistics(
                            spark,
                            df,
                            source,
                            **value["configs"],
                            run_type=run_type,
                            print_impact=False,
                        )
                        if report_input_path:
                            save_stats(
                                spark,
                                df_stats,
                                report_input_path,
                                subkey,
                                reread=True,
                                run_type=run_type,
                                auth_key=auth_key,
                            ).show(100)
                        else:
                            save(
                                df_stats,
                                write_stats,
                                folder_name="drift_detector/drift_statistics",
                                reread=True,
                            ).show(100)
                        end = timeit.default_timer()
                        logger.info(
                            f"{key}, {subkey}: execution time (in secs) ={round(end - start, 4)}"
                        )

                    if (subkey == "stability_index") & (value is not None):
                        start = timeit.default_timer()
                        idfs = []
                        for k in [e for e in value.keys() if e not in ("configs")]:
                            tmp = ETL(value.get(k))
                            idfs.append(tmp)
                        df_stats = ddetector.stability_index_computation(
                            spark, *idfs, **value["configs"], print_impact=False
                        )
                        if report_input_path:
                            save_stats(
                                spark,
                                df_stats,
                                report_input_path,
                                subkey,
                                reread=True,
                                run_type=run_type,
                                auth_key=auth_key,
                            ).show(100)
                            appended_metric_path = value["configs"].get(
                                "appended_metric_path", ""
                            )
                            if appended_metric_path:
                                df_metrics = data_ingest.read_dataset(
                                    spark,
                                    file_path=appended_metric_path,
                                    file_type="csv",
                                    file_configs={"header": True, "mode": "overwrite"},
                                )
                                save_stats(
                                    spark,
                                    df_metrics,
                                    report_input_path,
                                    "stabilityIndex_metrics",
                                    reread=True,
                                    run_type=run_type,
                                    auth_key=auth_key,
                                ).show(100)
                        else:
                            save(
                                df_stats,
                                write_stats,
                                folder_name="drift_detector/stability_index",
                                reread=True,
                            ).show(100)
                        end = timeit.default_timer()
                        logger.info(
                            f"{key}, {subkey}: execution time (in secs) ={round(end - start, 4)}"
                        )

                logger.info(
                    f"execution time w/o report (in sec) ={round(end - start_main, 4)}"
                )

            if (key == "transformers") & (args is not None):
                for subkey, value in args.items():
                    if value is not None:
                        for subkey2, value2 in value.items():
                            if value2 is not None:
                                start = timeit.default_timer()
                                print("\n" + subkey2 + ": \n")
                                f = getattr(transformers, subkey2)
                                extra_args = stats_args(all_configs, subkey2)
                                if subkey2 in (
                                    "cat_to_num_supervised",
                                    "imputation_sklearn",
                                    "autoencoder_latentFeatures",
                                    "auto_imputation",
                                    "PCA_latentFeatures",
                                ):
                                    extra_args["run_type"] = run_type
                                    extra_args["auth_key"] = auth_key
                                if subkey2 in (
                                    "normalization",
                                    "feature_transformation",
                                    "boxcox_transformation",
                                    "expression_parser",
                                ):
                                    df_transformed = f(
                                        df, **value2, **extra_args, print_impact=True
                                    )
                                else:
                                    df_transformed = f(
                                        spark,
                                        df,
                                        **value2,
                                        **extra_args,
                                        print_impact=True,
                                    )
                                df = save(
                                    df_transformed,
                                    write_intermediate,
                                    folder_name="data_transformer/transformers/"
                                    + subkey2,
                                    reread=True,
                                )
                                end = timeit.default_timer()
                                logger.info(
                                    f"{key}, {subkey2}: execution time (in secs) ={round(end - start, 4)}"
                                )

            if (key == "report_preprocessing") & (args is not None):
                for subkey, value in args.items():
                    if (subkey == "charts_to_objects") & (value is not None):
                        start = timeit.default_timer()
                        f = getattr(report_preprocessing, subkey)
                        extra_args = stats_args(all_configs, subkey)
                        f(
                            spark,
                            df,
                            **value,
                            **extra_args,
                            master_path=report_input_path,
                            run_type=run_type,
                            auth_key=auth_key,
                        )
                        end = timeit.default_timer()
                        logger.info(
                            f"{key}, {subkey}: execution time (in secs) ={round(end - start, 4)}"
                        )

            if (key == "report_generation") & (args is not None):
                start = timeit.default_timer()
                timeseries_analyzer = all_configs.get("timeseries_analyzer", None)
                if timeseries_analyzer:
                    analysis_level = timeseries_analyzer.get("analysis_level", None)
                else:
                    analysis_level = None
<<<<<<< HEAD

                geospatial_analyzer = all_configs.get("geospatial_analyzer", None)
                if geospatial_analyzer:
                    max_analysis_records = geospatial_analyzer.get(
                        "max_analysis_records", None
                    )
                    top_geo_records = geospatial_analyzer.get("top_geo_records", None)

=======
>>>>>>> 77c4c327
                anovos_report(
                    **args,
                    run_type=run_type,
                    output_type=analysis_level,
<<<<<<< HEAD
                    lat_cols=lat_cols,
                    long_cols=long_cols,
                    gh_cols=gh_cols,
                    max_records=max_analysis_records,
                    top_geo_records=top_geo_records,
=======
                    auth_key=auth_key,
>>>>>>> 77c4c327
                )
                end = timeit.default_timer()
                logger.info(
                    f"{key}, full_report: execution time (in secs) ={round(end - start, 4)}"
                )

    save(df, write_main, folder_name="final_dataset", reread=False)


def run(config_path, run_type, auth_key_val={}):
    if run_type in ("local", "databricks", "ak8s"):
        config_file = config_path
    elif run_type == "emr":
        bash_cmd = "aws s3 cp " + config_path + " config.yaml"
        _ = subprocess.check_output(["bash", "-c", bash_cmd])
        config_file = "config.yaml"
    else:
        raise ValueError("Invalid run_type")

    if run_type == "ak8s" and auth_key_val == {}:
        raise ValueError("Invalid auth key for run_type")

    with open(config_file, "r") as f:
        all_configs = yaml.load(f, yaml.SafeLoader)

    main(all_configs, run_type, auth_key_val)<|MERGE_RESOLUTION|>--- conflicted
+++ resolved
@@ -590,8 +590,7 @@
                     analysis_level = timeseries_analyzer.get("analysis_level", None)
                 else:
                     analysis_level = None
-<<<<<<< HEAD
-
+                    
                 geospatial_analyzer = all_configs.get("geospatial_analyzer", None)
                 if geospatial_analyzer:
                     max_analysis_records = geospatial_analyzer.get(
@@ -599,21 +598,16 @@
                     )
                     top_geo_records = geospatial_analyzer.get("top_geo_records", None)
 
-=======
->>>>>>> 77c4c327
                 anovos_report(
                     **args,
                     run_type=run_type,
                     output_type=analysis_level,
-<<<<<<< HEAD
                     lat_cols=lat_cols,
                     long_cols=long_cols,
                     gh_cols=gh_cols,
                     max_records=max_analysis_records,
                     top_geo_records=top_geo_records,
-=======
                     auth_key=auth_key,
->>>>>>> 77c4c327
                 )
                 end = timeit.default_timer()
                 logger.info(
