from math import sin, cos, sqrt, atan2, pi, radians
from loguru import logger
from pyspark.sql import functions as F
from pyspark.sql import types as T
import reverse_geocoder as rg
import warnings
from anovos.data_ingest.data_ingest import recast_column
from .geo_utils import (
    EARTH_RADIUS,
    from_latlon_decimal_degrees,
    to_latlon_decimal_degrees,
    haversine_distance,
    vincenty_distance,
    euclidean_distance,
    f_point_in_polygons,
    point_in_country_approx,
)


def geo_format_latlon(
    idf,
    list_of_lat,
    list_of_lon,
    input_format,
    output_format,
    result_prefix=[],
    optional_configs={"geohash_precision": 8, "radius": EARTH_RADIUS},
    output_mode="append",
):
    """
    Convert locations from lat, lon format to other formats.

    Parameters
    ----------
    idf
        Input Dataframe.
    list_of_lat
        List of columns representing latitude e.g., ["lat1","lat2"].
        Alternatively, columns can be specified in a string format,
        where different column names are separated by pipe delimiter “|” e.g., "lat1|lat2".
    list_of_lon
        List of columns representing longitude e.g., ["lon1","lon2"].
        Alternatively, columns can be specified in a string format,
        where different column names are separated by pipe delimiter “|” e.g., "lon1|lon2".
        list_of_lon must have the same length as list_of_lat such that i-th element of
        list_of_lat and i-th element of list_of_lon form a lat-lon pair to format.
    input_format
        "dd", "dms", "radian".
        "dd" represents latitude and longitude in decimal degrees.
        "dms" represents latitude and longitude in degrees minutes second.
        "radian" represents latitude and longitude in radians.
    output_format
        "dd", "dms", "radian", "cartesian", "geohash".
        "cartesian" represents the Cartesian coordinates of the point in three-dimensional space.
        "geohash" represents geocoded locations.
    result_prefix
        List of prefixes for the newly generated column names.
        Alternatively, prefixes can be specified in a string format,
        where different prefixes are separated by pipe delimiter “|” e.g., "pf1|pf2".
        result_prefix must have the same length as list_of_lat and list_of_lon.
        If it is empty, <lat>_<lon> will be used for each lat-lon pair.
        For example, list_of_lat is "lat1|lat2", list_of_lon is "L1|L2".
        Case 1: result_prefix = "L1|L2".
            If output_format is "dd", "dms" or "radian", new columns will be named as
            L1_lat_<output_format>, L1_lon_<output_format>, L2_lat_<output_format>, L2_lon_<output_format>.
            If output_format is "cartesian", new columns will be named as
            L1_x, L1_y, L1_z, L2_x, L2_y, L2_z.
            If output_format is "geohash", new columns will be named as
            L1_geohash and L2_geohash.
        Case 2: result_prefix = [].
            The "L1" and "L2" in above column names will be replaced by "lat1_lon1" and "lat2_lon2".
        (Default value = [])
    optional_configs
        The following keys can be used:
        - geohash_precision: precision of the resultant geohash. This key is only used when output_format
          is "geohash". (Default value = 8)
        - radius: radius of Earth. Necessary only when output_format is "cartesian".
          (Default value = EARTH_RADIUS)
    output_mode
        "replace", "append".
        "replace" option appends transformed column to the input dataset and removes the original ones.
        "append" option appends transformed column to the input dataset.
        (Default value = "append")

    Returns
    -------
    DataFrame
    """
    geohash_precision = int(optional_configs.get("geohash_precision", 8))
    radius = optional_configs.get("radius", EARTH_RADIUS)

    if isinstance(list_of_lat, str):
        list_of_lat = [x.strip() for x in list_of_lat.split("|")]
    if isinstance(list_of_lon, str):
        list_of_lon = [x.strip() for x in list_of_lon.split("|")]
    if isinstance(result_prefix, str):
        result_prefix = [x.strip() for x in result_prefix.split("|")]

    if any(x not in idf.columns for x in list_of_lat + list_of_lon):
        raise TypeError("Invalid input for list_of_lat or list_of_lon")

    format_list = ["dd", "dms", "radian", "cartesian", "geohash"]
    if (input_format not in format_list[:3]) or (output_format not in format_list):
        raise TypeError("Invalid input for input_format or output_format")

    if len(list_of_lat) != len(list_of_lon):
        raise TypeError("list_of_lat and list_of_lon must have the same length")
    if result_prefix and (len(result_prefix) != len(list_of_lat)):
        raise TypeError(
            "result_prefix must have the same length as list_of_lat and list_of_lon if it is not empty"
        )

    f_to_latlon_dd = F.udf(
        lambda loc: to_latlon_decimal_degrees(loc, input_format, radius),
        T.ArrayType(T.FloatType()),
    )

    from_latlon_dd_ = lambda loc: from_latlon_decimal_degrees(
        loc, output_format, radius, geohash_precision
    )
    if output_format in ["dd", "radian", "cartesian"]:
        f_from_latlon_dd = F.udf(from_latlon_dd_, T.ArrayType(T.FloatType()))
    elif output_format == "dms":
        f_from_latlon_dd = F.udf(
            from_latlon_dd_, T.ArrayType(T.ArrayType(T.FloatType()))
        )
    elif output_format == "geohash":
        f_from_latlon_dd = F.udf(from_latlon_dd_, T.StringType())

    odf = idf
    for i, (lat, lon) in enumerate(zip(list_of_lat, list_of_lon)):
        col = result_prefix[i] if result_prefix else (lat + "_" + lon)

        odf = odf.withColumn(col + "_temp", F.array(lat, lon)).withColumn(
            col + "_" + output_format, f_from_latlon_dd(f_to_latlon_dd(col + "_temp"))
        )

        if output_format in ["dd", "dms", "radian"]:
            odf = (
                odf.withColumn(
                    col + "_lat_" + output_format, F.col(col + "_" + output_format)[0]
                )
                .withColumn(
                    col + "_lon_" + output_format, F.col(col + "_" + output_format)[1]
                )
                .drop(col + "_" + output_format)
            )

        if output_format == "cartesian":
            odf = (
                odf.withColumn(col + "_x", F.col(col + "_" + output_format)[0])
                .withColumn(col + "_y", F.col(col + "_" + output_format)[1])
                .withColumn(col + "_z", F.col(col + "_" + output_format)[2])
                .drop(col + "_" + output_format)
            )

        odf = odf.drop(col + "_temp")

        if output_mode == "replace":
            odf = odf.drop(lat, lon)

    return odf


def geo_format_cartesian(
    idf,
    list_of_x,
    list_of_y,
    list_of_z,
    output_format,
    result_prefix=[],
    optional_configs={"geohash_precision": 8, "radius": EARTH_RADIUS},
    output_mode="append",
):
    """
    Convert locations from cartesian format to other formats.

    Parameters
    ----------
    idf
        Input Dataframe.
    list_of_x
        List of columns representing x axis values e.g., ["x1","x2"].
        Alternatively, columns can be specified in a string format,
        where different column names are separated by pipe delimiter “|” e.g., "x1|x2".
    list_of_y
        List of columns representing y axis values e.g., ["y1","y2"].
        Alternatively, columns can be specified in a string format,
        where different column names are separated by pipe delimiter “|” e.g., "y1|y2".
    list_of_z
        List of columns representing z axis values e.g., ["z1","z2"].
        Alternatively, columns can be specified in a string format,
        where different column names are separated by pipe delimiter “|” e.g., "z1|z2".
        list_of_x, list_of_y and list_of_z must have the same length such that the
        i-th element of 3 lists form an x-y-z pair to format.
    output_format
        "dd", "dms", "radian", "geohash"
        "dd" represents latitude and longitude in decimal degrees.
        "dms" represents latitude and longitude in degrees minutes second.
        "radian" represents latitude and longitude in radians.
        "geohash" represents geocoded locations.
    result_prefix
        List of prefixes for the newly generated column names.
        Alternatively, prefixes can be specified in a string format,
        where different prefixes are separated by pipe delimiter “|” e.g., "pf1|pf2".
        result_prefix must have the same length as list_of_lat and list_of_lon.
        If it is empty, <lat>_<lon> will be used for each lat-lon pair.
        For example, list_of_lat is "lat1|lat2", list_of_lon is "L1|L2".
        Case 1: result_prefix = "L1|L2".
            If output_format is "dd", "dms" or "radian", new columns will be named as
            L1_lat_<output_format>, L1_lon_<output_format>, L2_lat_<output_format>, L2_lon_<output_format>.
            If output_format is "cartesian", new columns will be named as
            L1_x, L1_y, L1_z, L2_x, L2_y, L2_z.
            If output_format is "geohash", new columns will be named as
            L1_geohash and L2_geohash.
        Case 2: result_prefix = [].
            The "L1" and "L2" in above column names will be replaced by "lat1_lon1" and "lat2_lon2".
        (Default value = [])
    optional_configs
        The following keys can be used:
        - geohash_precision: precision of the resultant geohash. This key is only used when output_format
          is "geohash". (Default value = 8)
        - radius: radius of Earth. (Default value = EARTH_RADIUS)
    output_mode
        "replace", "append".
        "replace" option appends transformed column to the input dataset and removes the original ones.
        "append" option appends transformed column to the input dataset.
        (Default value = "append")

    Returns
    -------
    DataFrame
    """

    geohash_precision = int(optional_configs.get("geohash_precision", 8))
    radius = optional_configs.get("radius", EARTH_RADIUS)

    if isinstance(list_of_x, str):
        list_of_x = [x.strip() for x in list_of_x.split("|")]
    if isinstance(list_of_y, str):
        list_of_y = [x.strip() for x in list_of_y.split("|")]
    if isinstance(list_of_z, str):
        list_of_z = [x.strip() for x in list_of_z.split("|")]
    if isinstance(result_prefix, str):
        result_prefix = [x.strip() for x in result_prefix.split("|")]

    if any(x not in idf.columns for x in list_of_x + list_of_y + list_of_z):
        raise TypeError("Invalid input for list_of_x or list_of_y or list_of_z")

    format_list = ["dd", "dms", "radian", "geohash"]
    if output_format not in format_list:
        raise TypeError("Invalid input for output_format")

    if len({len(list_of_x), len(list_of_y), len(list_of_z)}) != 1:
        raise TypeError("list_of_x, list_of_y and list_of_z must have the same length")
    if result_prefix and (len(result_prefix) != len(list_of_x)):
        raise TypeError(
            "result_prefix must have the same length as list_of_x, list_of_y and list_of_y if it is not empty"
        )

    f_to_latlon_dd = F.udf(
        lambda loc: to_latlon_decimal_degrees(loc, "cartesian", radius),
        T.ArrayType(T.FloatType()),
    )

    from_latlon_dd_ = lambda loc: from_latlon_decimal_degrees(
        loc, output_format, radius, geohash_precision
    )
    if output_format in ["dd", "radian"]:
        f_from_latlon_dd = F.udf(from_latlon_dd_, T.ArrayType(T.FloatType()))
    elif output_format == "dms":
        f_from_latlon_dd = F.udf(
            from_latlon_dd_, T.ArrayType(T.ArrayType(T.FloatType()))
        )
    elif output_format == "geohash":
        f_from_latlon_dd = F.udf(from_latlon_dd_, T.StringType())

    odf = idf
    for i, (x, y, z) in enumerate(zip(list_of_x, list_of_y, list_of_z)):
        col = result_prefix[i] if result_prefix else (x + "_" + y + "_" + z)

        odf = odf.withColumn(col + "_temp", F.array(x, y, z)).withColumn(
            col + "_" + output_format, f_from_latlon_dd(f_to_latlon_dd(col + "_temp"))
        )

        if output_format in ["dd", "dms", "radian"]:
            odf = (
                odf.withColumn(
                    col + "_lat_" + output_format, F.col(col + "_" + output_format)[0]
                )
                .withColumn(
                    col + "_lon_" + output_format, F.col(col + "_" + output_format)[1]
                )
                .drop(col + "_" + output_format)
            )

        odf = odf.drop(col + "_temp")

        if output_mode == "replace":
            odf = odf.drop(x, y, z)

    return odf


def geo_format_geohash(
    idf,
    list_of_geohash,
    output_format,
    result_prefix=[],
    optional_configs={"radius": EARTH_RADIUS},
    output_mode="append",
):
    """
    Convert locations from geohash format to other formats.

    Parameters
    ----------
    idf
        Input Dataframe.
    list_of_geohash
        List of columns representing geohash e.g., ["gh1","gh2"].
        Alternatively, columns can be specified in a string format,
        where different column names are separated by pipe delimiter “|” e.g., "gh1|gh2".
    output_format
        "dd", "dms", "radian", "cartesian"
        "dd" represents latitude and longitude in decimal degrees.
        "dms" represents latitude and longitude in degrees minutes second.
        "radian" represents latitude and longitude in radians.
        "cartesian" represents the Cartesian coordinates of the point in three-dimensional space.
    result_prefix
        List of prefixes for the newly generated column names.
        Alternatively, prefixes can be specified in a string format,
        where different prefixes are separated by pipe delimiter “|” e.g., "pf1|pf2".
        result_prefix must have the same length as list_of_lat and list_of_lon.
        If it is empty, <lat>_<lon> will be used for each lat-lon pair.
        For example, list_of_lat is "lat1|lat2", list_of_lon is "L1|L2".
        Case 1: result_prefix = "L1|L2".
            If output_format is "dd", "dms" or "radian", new columns will be named as
            L1_lat_<output_format>, L1_lon_<output_format>, L2_lat_<output_format>, L2_lon_<output_format>.
            If output_format is "cartesian", new columns will be named as
            L1_x, L1_y, L1_z, L2_x, L2_y, L2_z.
            If output_format is "geohash", new columns will be named as
            L1_geohash and L2_geohash.
        Case 2: result_prefix = [].
            The "L1" and "L2" in above column names will be replaced by "lat1_lon1" and "lat2_lon2".
        (Default value = [])
    optional_configs
        The following key can be used:
        - radius: radius of Earth. Necessary only when output_format is "cartesian".
          (Default value = EARTH_RADIUS)
    output_mode
        "replace", "append".
        "replace" option appends transformed column to the input dataset and removes the original ones.
        "append" option appends transformed column to the input dataset.
        (Default value = "append")

    Returns
    -------
    DataFrame
    """

    radius = optional_configs.get("radius", EARTH_RADIUS)

    if isinstance(list_of_geohash, str):
        list_of_geohash = [x.strip() for x in list_of_geohash.split("|")]
    if isinstance(result_prefix, str):
        result_prefix = [x.strip() for x in result_prefix.split("|")]

    if any(x not in idf.columns for x in list_of_geohash):
        raise TypeError("Invalid input for list_of_geohash")

    format_list = ["dd", "dms", "radian", "cartesian"]
    if output_format not in format_list:
        raise TypeError("Invalid input for output_format")

    if result_prefix and (len(result_prefix) != len(list_of_geohash)):
        raise TypeError(
            "result_prefix must have the same length as list_of_geohash if it is not empty"
        )

    f_to_latlon_dd = F.udf(
        lambda loc: to_latlon_decimal_degrees(loc, "geohash", radius),
        T.ArrayType(T.FloatType()),
    )

    from_latlon_dd_ = lambda loc: from_latlon_decimal_degrees(
        loc, output_format, radius
    )
    if output_format in ["dd", "radian", "cartesian"]:
        f_from_latlon_dd = F.udf(from_latlon_dd_, T.ArrayType(T.FloatType()))
    elif output_format == "dms":
        f_from_latlon_dd = F.udf(
            from_latlon_dd_, T.ArrayType(T.ArrayType(T.FloatType()))
        )

    odf = idf
    for i, geohash in enumerate(list_of_geohash):
        col = result_prefix[i] if result_prefix else geohash

        odf = odf.withColumn(
            col + "_" + output_format, f_from_latlon_dd(f_to_latlon_dd(geohash))
        )

        if output_format in ["dd", "dms", "radian"]:
            odf = (
                odf.withColumn(
                    col + "_lat_" + output_format, F.col(col + "_" + output_format)[0]
                )
                .withColumn(
                    col + "_lon_" + output_format, F.col(col + "_" + output_format)[1]
                )
                .drop(col + "_" + output_format)
            )

        if output_format == "cartesian":
            odf = (
                odf.withColumn(col + "_x", F.col(col + "_" + output_format)[0])
                .withColumn(col + "_y", F.col(col + "_" + output_format)[1])
                .withColumn(col + "_z", F.col(col + "_" + output_format)[2])
                .drop(col + "_" + output_format)
            )

        if output_mode == "replace":
            odf = odf.drop(geohash)

    return odf


def location_distance(
    idf,
    list_of_cols_loc1,
    list_of_cols_loc2,
    loc_format="dd",
    result_prefix="",
    distance_type="haversine",
    unit="m",
    optional_configs={"radius": EARTH_RADIUS, "vincenty_model": "WGS-84"},
    output_mode="append",
):
    """
    Calculate the distance between 2 locations.

    Parameters
    ----------
    idf
        Input Dataframe.
    list_of_cols_loc1
        List of columns to express the first location e.g., ["lat1","lon1"].
        Alternatively, columns can be specified in a string format,
        where different column names are separated by pipe delimiter “|” e.g., "lat1|lon1".
    list_of_cols_loc2
        List of columns to express the second location e.g., ["lat2","lon2"].
        Alternatively, columns can be specified in a string format,
        where different column names are separated by pipe delimiter “|” e.g., "lat2|lon2".
    loc_format
        "dd", "dms", "radian", "cartesian", "geohash". (Default value = "dd")
    result_prefix
        Prefix for the newly generated column. It must be a string or a list with one element.
        If it is empty, <list_of_cols_loc1 joined by '_'>_<list_of_cols_loc2 joined by '_'>
        will be used as the prefix.
        For example, list_of_cols_loc1 is "lat1|lon1", list_of_lon is "lat2|lon2".
        Case 1: result_prefix = "L1_L2": the new column will be named as L1_L2_distance.
        Case 2: result_prefix = []: the new column will be named as lat1_lon1_lat2_lon2_distance.
        (Default value = '')
    distance_type
        "vincenty", "haversine", "euclidean". (Default value = "haversine")
        "vincenty" option calculates the distance between two points on the surface of a spheroid.
        "haversine" option calculates the great-circle distance between two points on a sphere.
        "euclidean" option calculates the length of the line segment between two points.
    unit
        "m", "km".
        Unit of the result. (Default value = "m")
    optional_configs
        The following keys can be used:
        - radius: radius of Earth. Necessary only when output_format is "cartesian".
          (Default value = EARTH_RADIUS)
        - vincenty_model: The ellipsoidal model to use. Supported values: "WGS-84", "GRS-80", "Airy (1830)",
          "Intl 1924", "Clarke (1880)", "GRS-67". For more information, please refer to geopy.distance.ELLIPSOIDS.
          (Default value = "WGS-84")
    output_mode
        "replace", "append".
        "replace" option replaces original columns with transformed column.
        "append" option appends the transformed column to the input dataset with name "<loc1>_<loc2>_distance".
        (Default value = "append")

    Returns
    -------
    DataFrame
    """

    radius = optional_configs.get("radius", EARTH_RADIUS)
    vincenty_model = optional_configs.get("vincenty_model", "WGS-84")

    if isinstance(list_of_cols_loc1, str):
        list_of_cols_loc1 = [x.strip() for x in list_of_cols_loc1.split("|")]
    if isinstance(list_of_cols_loc2, str):
        list_of_cols_loc2 = [x.strip() for x in list_of_cols_loc2.split("|")]

    if isinstance(result_prefix, list):
        if len(result_prefix) > 1:
            raise TypeError(
                "If result_prefix is a list, it can contain maximally 1 element"
            )
        elif len(result_prefix) == 1:
            result_prefix = result_prefix[0]

    if any(i not in idf.columns for i in list_of_cols_loc1 + list_of_cols_loc2):
        raise TypeError("Invalid input for list_of_cols_loc1 or list_of_cols_loc2")

    if distance_type not in ["vincenty", "haversine", "euclidean"]:
        raise TypeError("Invalid input for distance_type")

    if loc_format not in ["dd", "dms", "radian", "cartesian", "geohash"]:
        raise TypeError("Invalid input for loc_format")

    format_mapping = {"vincenty": "dd", "haversine": "radian", "euclidean": "cartesian"}
    format_required = format_mapping[distance_type]

<<<<<<< HEAD
    # dd/radian/dms: [lat1, lon1, lat2, lon2]
    # cartesian: [x1, y1, z1, x2, y2, z2]
    # geohash: [gh1, gh2]

=======
>>>>>>> bc3af352
    if loc_format != format_required:
        if loc_format in ["dd", "dms", "radian"]:
            idf = geo_format_latlon(
                idf,
                list_of_lat=[list_of_cols_loc1[0], list_of_cols_loc2[0]],
                list_of_lon=[list_of_cols_loc1[1], list_of_cols_loc2[1]],
                input_format=loc_format,
                output_format=format_required,
                result_prefix=["temp_loc1", "temp_loc2"],
                optional_configs={"radius": radius},
                output_mode="append",
            )

        elif loc_format == "cartesian":
            idf = geo_format_cartesian(
                idf,
                list_of_x=[list_of_cols_loc1[0], list_of_cols_loc2[0]],
                list_of_y=[list_of_cols_loc1[1], list_of_cols_loc2[1]],
                list_of_z=[list_of_cols_loc1[2], list_of_cols_loc2[2]],
                output_format=format_required,
                result_prefix=["temp_loc1", "temp_loc2"],
                optional_configs={"radius": radius},
                output_mode="append",
            )

        elif loc_format == "geohash":
            idf = geo_format_geohash(
                idf,
                list_of_geohash=[list_of_cols_loc1[0], list_of_cols_loc2[0]],
                output_format=format_required,
                result_prefix=["temp_loc1", "temp_loc2"],
                optional_configs={"radius": radius},
                output_mode="append",
            )

        if format_required == "dd":
            loc1, loc2 = ["temp_loc1_lat_dd", "temp_loc1_lon_dd"], [
                "temp_loc2_lat_dd",
                "temp_loc2_lon_dd",
            ]

        elif format_required == "radian":
            loc1, loc2 = ["temp_loc1_lat_radian", "temp_loc1_lon_radian"], [
                "temp_loc2_lat_radian",
                "temp_loc2_lon_radian",
            ]

        elif format_required == "cartesian":
            loc1, loc2 = ["temp_loc1_x", "temp_loc1_y", "temp_loc1_z"], [
                "temp_loc2_x",
                "temp_loc2_y",
                "temp_loc2_z",
            ]

        idf = (
            idf.withColumn("temp_loc1", F.array(*loc1))
            .withColumn("temp_loc2", F.array(*loc2))
            .drop(*(loc1 + loc2))
        )
    else:
        idf = idf.withColumn("temp_loc1", F.array(*list_of_cols_loc1)).withColumn(
            "temp_loc2", F.array(*list_of_cols_loc2)
        )

    if distance_type == "vincenty":
        compute_distance = lambda x1, x2: vincenty_distance(
            x1, x2, unit, vincenty_model
        )
    elif distance_type == "haversine":
        compute_distance = lambda x1, x2: haversine_distance(
            x1, x2, "radian", unit, radius
        )
    else:
        compute_distance = lambda x1, x2: euclidean_distance(x1, x2, unit)

    f_compute_distance = F.udf(compute_distance, T.FloatType())

    col_prefix = (
        result_prefix
        if result_prefix
        else "_".join(list_of_cols_loc1) + "_" + "_".join(list_of_cols_loc2)
    )
    odf = idf.withColumn(
        col_prefix + "_distance", f_compute_distance("temp_loc1", "temp_loc2")
    ).drop("temp_loc1", "temp_loc2")

    if output_mode == "replace":
        odf = odf.drop(*(list_of_cols_loc1 + list_of_cols_loc2))

    return odf


def geohash_precision_control(
    idf, list_of_geohash, output_precision=8, km_max_error=None, output_mode="append"
):
    """
    Control the precision of geohash columns.

    Parameters
    ----------
    idf
        Input Dataframe.
    list_of_geohash
        List of columns in geohash format e.g., ["gh1","gh2"].
        Alternatively, columns can be specified in a string format,
        where different column names are separated by pipe delimiter “|” e.g., "gh1|gh2".
    output_precision
        Precision of the transformed geohash in the output dataframe. (Default value = 8)
    km_max_error
        Maximum permissible error in kilometers. If km_max_error is sprcified, output_precision
        will be ignored and km_max_error will be mapped to an output_precision according to the
        following dictionary: {2500: 1, 630: 2, 78: 3, 20: 4, 2.4: 5, 0.61: 6, 0.076: 7,
        0.019: 8, 0.0024: 9, 0.00060: 10, 0.000074: 11}. (Default value = None)
    output_mode
        "replace", "append".
        "replace" option replaces original columns with transformed column.
        "append" option appends the transformed column to the input dataset
        with postfix "_precision_<output_precision>". (Default value = "append")

    Returns
    -------
    DataFrame
    """

    if isinstance(list_of_geohash, str):
        list_of_geohash = [x.strip() for x in list_of_geohash.split("|")]

    if any(x not in idf.columns for x in list_of_geohash):
        raise TypeError("Invalid input for list_of_geohash")

    error_precision_mapping = {
        2500: 1,
        630: 2,
        78: 3,
        20: 4,
        2.4: 5,
        0.61: 6,
        0.076: 7,
        0.019: 8,
        0.0024: 9,
        0.00060: 10,
        0.000074: 11,
    }
    if km_max_error is not None:
        output_precision = 12
        for key, val in error_precision_mapping.items():
            if km_max_error >= key:
                output_precision = val
                break
    output_precision = int(output_precision)
    logger.info(
        "Precision of the output geohashes will be capped at "
        + str(output_precision)
        + "."
    )
    odf = idf
    for i, geohash in enumerate(list_of_geohash):
        if output_mode == "replace":
            col_name = geohash
        else:
            col_name = geohash + "_precision_" + str(output_precision)
        odf = odf.withColumn(col_name, F.substring(geohash, 1, output_precision))


def location_in_polygon(
    idf, list_of_lat, list_of_lon, polygon, result_prefix=[], output_mode="append"
):
    """
    To check whether each lat-lon pair is insided a GeoJSON object. The following types of GeoJSON objects
    are supported by this function: Polygon, MultiPolygon, Feature or FeatureCollection

    Parameters
    ----------
    idf
        Input Dataframe.
    list_of_lat
        List of columns representing latitude e.g., ["lat1","lat2"].
        Alternatively, columns can be specified in a string format,
        where different column names are separated by pipe delimiter “|” e.g., "lat1|lat2".
    list_of_lon
        List of columns representing longitude e.g., ["lon1","lon2"].
        Alternatively, columns can be specified in a string format,
        where different column names are separated by pipe delimiter “|” e.g., "lon1|lon2".
        list_of_lon must have the same length as list_of_lat such that i-th element of
        list_of_lat and i-th element of list_of_lon form a lat-lon pair to format.
    polygon
        The following types of GeoJSON objects are supported: Polygon, MultiPolygon, Feature or FeatureCollection
    result_prefix
        List of prefixes for the newly generated column names.
        Alternatively, prefixes can be specified in a string format,
        where different prefixes are separated by pipe delimiter “|” e.g., "pf1|pf2".
        result_prefix must have the same length as list_of_lat and list_of_lon.
        If it is empty, <lat>_<lon> will be used for each lat-lon pair.
        For example, list_of_lat is "lat1|lat2", list_of_lon is "lon1|lon2".
        Case 1: result_prefix = "L1|L2".
            New columns will be named as L1_in_poly and L2_in_poly.
        Calse 2: result_prefix = [].
            New columns will be named as lat1_lon1_in_poly and lat2_lon2_in_poly.
        (Default value = [])
    output_mode
        "replace", "append".
        "replace" option appends transformed column to the input dataset and removes the original ones.
        "append" option appends transformed column to the input dataset.
        (Default value = "append")

    Returns
    -------
    DataFrame
    """

    if isinstance(list_of_lat, str):
        list_of_lat = [x.strip() for x in list_of_lat.split("|")]
    if isinstance(list_of_lon, str):
        list_of_lon = [x.strip() for x in list_of_lon.split("|")]
    if isinstance(result_prefix, str):
        result_prefix = [x.strip() for x in result_prefix.split("|")]

    if any(x not in idf.columns for x in list_of_lat + list_of_lon):
        raise TypeError("Invalid input for list_of_lat or list_of_lon")

    if len(list_of_lat) != len(list_of_lon):
        raise TypeError("list_of_lat and list_of_lon must have the same length")
    if result_prefix and (len(result_prefix) != len(list_of_lat)):
        raise TypeError(
            "result_prefix must have the same length as list_of_lat and list_of_lon if it is not empty"
        )

    if "coordinates" in polygon.keys():
        polygon_list = polygon["coordinates"]
        if polygon["type"] == "Polygon":
            polygon_list = [polygon_list]
    elif "geometry" in polygon.keys():
        polygon_list = [polygon["geometry"]["coordinates"]]
    elif "features" in polygon.keys():
        polygon_list = []
        for poly in polygon["features"]:
            polygon_list.append(poly["geometry"]["coordinates"])

    odf = idf
    for i, (lat, lon) in enumerate(zip(list_of_lat, list_of_lon)):
        col = result_prefix[i] if result_prefix else (lat + "_" + lon)
        odf = odf.withColumn(
            col + "_in_poly", f_point_in_polygons(polygon_list)(F.col(lon), F.col(lat))
        )

        if output_mode == "replace":
            odf = odf.drop(lat, lon)

    return odf


def location_in_country(
    spark,
    idf,
    list_of_lat,
    list_of_lon,
    country,
    country_shapefile_path="",
    method_type="approx",
    result_prefix=[],
    output_mode="append",
):
    """
    To check whether each lat-lon pair is insided a country. Two ways of checking are supported: "approx" (using the
    bounding box of a country) and "exact" (using the shapefile of a country).

    Parameters
    ----------
    spark
        Spark Session
    idf
        Input Dataframe.
    list_of_lat
        List of columns representing latitude e.g., ["lat1","lat2"].
        Alternatively, columns can be specified in a string format,
        where different column names are separated by pipe delimiter “|” e.g., "lat1|lat2".
    list_of_lon
        List of columns representing longitude e.g., ["lon1","lon2"].
        Alternatively, columns can be specified in a string format,
        where different column names are separated by pipe delimiter “|” e.g., "lon1|lon2".
        list_of_lon must have the same length as list_of_lat such that i-th element of
        list_of_lat and i-th element of list_of_lon form a lat-lon pair to format.
    country
        The Alpha-2 country code.
    country_shapefile_path
        The geojson file with a FeatureCollection object containing polygons for each country. One example
        file country_polygons.geojson can be downloaded from Anovos GitHub repository:
        https://github.com/anovos/anovos/tree/main/data/
    method_type
        "approx", "exact".
        "approx" uses the bounding box of a country to estimate whether a location is inside the country
        "exact" uses the shapefile of a country to calculate whether a location is inside the country
    result_prefix
        List of prefixes for the newly generated column names.
        Alternatively, prefixes can be specified in a string format,
        where different prefixes are separated by pipe delimiter “|” e.g., "pf1|pf2".
        result_prefix must have the same length as list_of_lat and list_of_lon.
        If it is empty, <lat>_<lon> will be used for each lat-lon pair.
        For example, list_of_lat is "lat1|lat2", list_of_lon is "lon1|lon2".
        Case 1: result_prefix = "L1|L2", country="US"
            New columns will be named as L1_in_US and L2_in_US.
        Calse 2: result_prefix = [], country="US"
            New columns will be named as lat1_lon1_in_US and lat2_lon2_in_US.
        (Default value = [])
    output_mode
        "replace", "append".
        "replace" option appends transformed column to the input dataset and removes the original ones.
        "append" option appends transformed column to the input dataset.
        (Default value = "append")

    Returns
    -------
    DataFrame
    """

    if isinstance(list_of_lat, str):
        list_of_lat = [x.strip() for x in list_of_lat.split("|")]
    if isinstance(list_of_lon, str):
        list_of_lon = [x.strip() for x in list_of_lon.split("|")]
    if isinstance(result_prefix, str):
        result_prefix = [x.strip() for x in result_prefix.split("|")]

    if any(x not in idf.columns for x in list_of_lat + list_of_lon):
        raise TypeError("Invalid input for list_of_lat or list_of_lon")

    if len(list_of_lat) != len(list_of_lon):
        raise TypeError("list_of_lat and list_of_lon must have the same length")
    if result_prefix and (len(result_prefix) != len(list_of_lat)):
        raise TypeError(
            "result_prefix must have the same length as list_of_lat and list_of_lon if it is not empty"
        )
    if method_type not in ("approx", "exact"):
        raise TypeError("Invalid input for method_type.")

    f_point_in_country_approx = F.udf(point_in_country_approx, T.IntegerType())

    if method_type == "exact":

        def zip_feats(x, y):
            """zipping two features (in list form) elementwise"""
            return zip(x, y)

        f_zip_feats = F.udf(
            zip_feats,
            T.ArrayType(
                T.StructType(
                    [
                        T.StructField("first", T.StringType()),
                        T.StructField(
                            "second",
                            T.ArrayType(
                                T.ArrayType(T.ArrayType(T.ArrayType(T.DoubleType())))
                            ),
                        ),
                    ]
                )
            ),
        )

        geo_data = spark.read.json(country_shapefile_path, multiLine=True).withColumn(
            "tmp",
            f_zip_feats("features.properties.ISO_A2", "features.geometry.coordinates"),
        )
        polygon_list = (
            geo_data.select(F.explode(F.col("tmp")).alias("country_coord"))
            .withColumn("country_code", F.col("country_coord").getItem("first"))
            .withColumn("coordinates", F.col("country_coord").getItem("second"))
            .where(F.col("country_code") == country)
            .select("coordinates")
            .rdd.map(lambda x: x[0])
            .collect()[0]
        )
        print("No. of polygon: " + str(len(polygon_list)))

        min_lon, min_lat = polygon_list[0][0][0]
        max_lon, max_lat = polygon_list[0][0][0]
        for polygon in polygon_list:
            exterior = polygon[0]
            for loc in exterior:
                if loc[0] < min_lon:
                    min_lon = loc[0]
                elif loc[0] > max_lon:
                    max_lon = loc[0]

                if loc[1] < min_lat:
                    min_lat = loc[1]
                elif loc[1] > max_lat:
                    max_lat = loc[1]

    odf = idf
    for i, (lat, lon) in enumerate(zip(list_of_lat, list_of_lon)):
        col = result_prefix[i] if result_prefix else (lat + "_" + lon)

        if method_type == "exact":
            odf = odf.withColumn(
                col + "_in_" + country + "_exact",
                f_point_in_polygons(
                    polygon_list, [min_lon, min_lat], [max_lon, max_lat]
                )(F.col(lon), F.col(lat)),
            )
        else:
            odf = odf.withColumn(
                col + "_in_" + country + "_approx",
                f_point_in_country_approx(F.col(lat), F.col(lon), F.lit(country)),
            )

        if output_mode == "replace":
            odf = odf.drop(lat, lon)


def centroid(idf, lat_col, long_col, id_col=None):
    """
    Calculate centroid of a given DataFrame
    Parameters
    ----------
    idf
        Input Dataframe
    lat_col
        Column in the input DataFrame that contains latitude data
    long_col
        Column in the input DataFrame that contains longitude data
    id_col
        Column in the input DataFrame that contains identifier for the DataFrame (Default is None)
        If id_col=None, the function will calculate centriod of latitude and longitude for the whole dataset.
    Returns
    -------
    odf : DataFrame
        Output DataFrame, which contains lat_centroid and long_centroid and identifier (if applicable)
    """
    if id_col not in idf.columns and id_col:
        raise TypeError("Invalid input for id_col")
    if lat_col not in idf.columns:
        raise TypeError("Invalid input for lat_col")
    if long_col not in idf.columns:
        raise TypeError("Invalid input for long_col")

    idf = recast_column(
        idf, list_of_cols=[lat_col, long_col], list_of_dtypes=["double", "double"]
    )

    if idf != idf.dropna(subset=(lat_col, long_col)):
        warnings.warn(
            "Rows dropped due to null value in longitude and/or latitude values"
        )
        idf = idf.dropna(subset=(lat_col, long_col))

    if not idf.where(
        (F.col(lat_col) > 90)
        | (F.col(lat_col) < -90)
        | (F.col(long_col) > 180)
        | (F.col(long_col) < -180)
    ).rdd.isEmpty():
        warnings.warn(
            "Rows dropped due to longitude and/or latitude values being out of the valid range"
        )
        idf = idf.where(
            (F.col(lat_col) <= 90)
            & (F.col(lat_col) >= -90)
            & (F.col(long_col) <= 180)
            & (F.col(long_col) >= -180)
        )

    if idf.rdd.isEmpty():
        warnings.warn(
            "No reverse_geocoding Computation - No valid latitude/longitude row(s) to compute"
        )
        return idf

    def degree_to_radian(deg):
        return deg * pi / 180

    f_degree_to_radian = F.udf(degree_to_radian, T.FloatType())

    idf_rad = (
        idf.withColumn("lat_rad", f_degree_to_radian(lat_col))
        .withColumn("long_rad", f_degree_to_radian(long_col))
        .withColumn("x", F.cos("lat_rad") * F.cos("long_rad"))
        .withColumn("y", F.cos("lat_rad") * F.sin("long_rad"))
        .withColumn("z", F.sin("lat_rad"))
    )
    if id_col:
        idf_groupby = idf_rad.groupby(id_col).agg(
            F.sum("x").alias("x_group"),
            F.sum("y").alias("y_group"),
            F.sum("z").alias("z_group"),
        )

        odf = (
            idf_groupby.withColumn(
                "hyp",
                F.sqrt(
                    F.col("x_group") * F.col("x_group")
                    + F.col("y_group") * F.col("y_group")
                ),
            )
            .withColumn(
                "lat_centroid", F.atan2(F.col("z_group"), F.col("hyp")) * 180 / pi
            )
            .withColumn(
                "long_centroid", F.atan2(F.col("y_group"), F.col("x_group")) * 180 / pi
            )
            .select(id_col, "lat_centroid", "long_centroid")
        )
    else:
        idf_groupby = idf_rad.groupby().agg(
            F.sum("x").alias("x_group"),
            F.sum("y").alias("y_group"),
            F.sum("z").alias("z_group"),
        )

        odf = (
            idf_groupby.withColumn(
                "hyp",
                F.sqrt(
                    F.col("x_group") * F.col("x_group")
                    + F.col("y_group") * F.col("y_group")
                ),
            )
            .withColumn(
                "lat_centroid", F.atan2(F.col("z_group"), F.col("hyp")) * 180 / pi
            )
            .withColumn(
                "long_centroid", F.atan2(F.col("y_group"), F.col("x_group")) * 180 / pi
            )
            .select("lat_centroid", "long_centroid")
        )
    return odf


def weighted_centroid(idf, id_col, lat_col, long_col):
    """
    Calculate weighted centroid of a given DataFrame, based on its identifier column
    Parameters
    ----------
    idf
        Input Dataframe
    lat_col
        Column in the input DataFrame that contains latitude data
    long_col
        Column in the input DataFrame that contains longitude data
    id_col
        Column in the input DataFrame that contains identifier for the DataFrame
    Returns
    -------
    odf : DataFrame
        Output DataFrame, which contains weighted lat_centroid and long_centroid and identifier
    """
    if id_col not in idf.columns:
        raise TypeError("Invalid input for id_col")
    if lat_col not in idf.columns:
        raise TypeError("Invalid input for lat_col")
    if long_col not in idf.columns:
        raise TypeError("Invalid input for long_col")

    idf = recast_column(
        idf, list_of_cols=[lat_col, long_col], list_of_dtypes=["double", "double"]
    )

    if idf != idf.dropna(subset=(lat_col, long_col)):
        warnings.warn(
            "Rows dropped due to null value in longitude and/or latitude values"
        )
        idf = idf.dropna(subset=(lat_col, long_col))

    if not idf.where(
        (F.col(lat_col) > 90)
        | (F.col(lat_col) < -90)
        | (F.col(long_col) > 180)
        | (F.col(long_col) < -180)
    ).rdd.isEmpty():
        warnings.warn(
            "Rows dropped due to longitude and/or latitude values being out of the valid range"
        )
        idf = idf.where(
            (F.col(lat_col) <= 90)
            & (F.col(lat_col) >= -90)
            & (F.col(long_col) <= 180)
            & (F.col(long_col) >= -180)
        )

    if idf.rdd.isEmpty():
        warnings.warn(
            "No reverse_geocoding Computation - No valid latitude/longitude row(s) to compute"
        )
        return idf

    def degree_to_radian(deg):
        return deg * pi / 180

    f_degree_to_radian = F.udf(degree_to_radian, T.FloatType())

    idf_rad = (
        idf.withColumn("lat_rad", f_degree_to_radian(lat_col))
        .withColumn("long_rad", f_degree_to_radian(long_col))
        .withColumn("x", F.cos("lat_rad") * F.cos("long_rad"))
        .withColumn("y", F.cos("lat_rad") * F.sin("long_rad"))
        .withColumn("z", F.sin("lat_rad"))
    )

    idf_groupby = (
        idf_rad.groupby(id_col)
        .agg(
            F.sum("x").alias("x_group"),
            F.sum("y").alias("y_group"),
            F.sum("z").alias("z_group"),
            F.count(id_col).alias("weight_group"),
        )
        .withColumn("weighted_x", F.col("x_group") * F.col("weight_group"))
        .withColumn("weighted_y", F.col("y_group") * F.col("weight_group"))
        .withColumn("weighted_z", F.col("z_group") * F.col("weight_group"))
    )

    total_weight = (
        idf_groupby.groupBy()
        .agg(F.sum("weight_group"))
        .rdd.map(lambda x: x[0])
        .collect()[0]
    )
    total_x = (
        idf_groupby.groupBy()
        .agg(F.sum("weighted_x"))
        .rdd.map(lambda x: x[0])
        .collect()[0]
    )
    total_y = (
        idf_groupby.groupBy()
        .agg(F.sum("weighted_y"))
        .rdd.map(lambda x: x[0])
        .collect()[0]
    )
    total_z = (
        idf_groupby.groupBy()
        .agg(F.sum("weighted_z"))
        .rdd.map(lambda x: x[0])
        .collect()[0]
    )

    x = total_x / total_weight
    y = total_y / total_weight
    z = total_z / total_weight
    hyp = sqrt(x * x + y * y)
    lat_centroid, long_centroid = atan2(z, hyp) * 180 / pi, atan2(y, x) * 180 / pi

    odf = (
        idf_groupby.select(id_col)
        .withColumn("lat_centroid", F.lit(lat_centroid))
        .withColumn("long_centroid", F.lit(long_centroid))
    )

    return odf


def rog_calculation(idf, lat_col, long_col, id_col=None):
    """
    Calculate Radius of Gyration (in meter) of a given DataFrame, based on its identifier column (if applicable)
    Parameters
    ----------
    idf
        Input Dataframe
    lat_col
        Column in the input DataFrame that contains latitude data
    long_col
        Column in the input DataFrame that contains longitude data
    id_col
        Column in the input DataFrame that contains identifier for the DataFrame (Default is None)
    Returns
    -------
    odf : DataFrame
        Output DataFrame, which contains Radius of Gyration (in meter) and identifier (if applicable)
    """
    if id_col not in idf.columns and id_col:
        raise TypeError("Invalid input for id_col")
    if lat_col not in idf.columns:
        raise TypeError("Invalid input for lat_col")
    if long_col not in idf.columns:
        raise TypeError("Invalid input for long_col")

    idf = recast_column(
        idf, list_of_cols=[lat_col, long_col], list_of_dtypes=["double", "double"]
    )

    if idf != idf.dropna(subset=(lat_col, long_col)):
        warnings.warn(
            "Rows dropped due to null value in longitude and/or latitude values"
        )
        idf = idf.dropna(subset=(lat_col, long_col))

    if not idf.where(
        (F.col(lat_col) > 90)
        | (F.col(lat_col) < -90)
        | (F.col(long_col) > 180)
        | (F.col(long_col) < -180)
    ).rdd.isEmpty():
        warnings.warn(
            "Rows dropped due to longitude and/or latitude values being out of the valid range"
        )
        idf = idf.where(
            (F.col(lat_col) <= 90)
            & (F.col(lat_col) >= -90)
            & (F.col(long_col) <= 180)
            & (F.col(long_col) >= -180)
        )

    if idf.rdd.isEmpty():
        warnings.warn(
            "No reverse_geocoding Computation - No valid latitude/longitude row(s) to compute"
        )
        return idf

    def getHaversineDist(lat1, lon1, lat2, lon2):

        R = 6378126  # approximate radius of earth in m

        lat1 = radians(float(lat1))
        lon1 = radians(float(lon1))
        lat2 = radians(float(lat2))
        lon2 = radians(float(lon2))

        dlon = lon2 - lon1
        dlat = lat2 - lat1
        a = sin(dlat / 2) ** 2 + cos(lat1) * cos(lat2) * sin(dlon / 2) ** 2
        c = 2 * atan2(sqrt(a), sqrt(1 - a))
        distance = R * c
        return distance

    udf_harver_dist = F.udf(getHaversineDist, T.FloatType())

    if id_col:
        idf_centroid = centroid(idf, lat_col, long_col, id_col)
        idf_join = idf_centroid.join(idf, id_col, "inner")
        idf_calc = idf_join.withColumn(
            "distance",
            udf_harver_dist(
                F.col(lat_col),
                F.col(long_col),
                F.col("lat_centroid"),
                F.col("long_centroid"),
            ),
        )

        odf = idf_calc.groupby(id_col).agg(
            F.mean("distance").alias("radius_of_gyration")
        )
    else:
        centroid_info = centroid(idf, lat_col, long_col, id_col).rdd.collect()
        lat_centroid = centroid_info[0][0]
        long_centroid = centroid_info[0][1]
        idf_join = idf.withColumn("lat_centroid", F.lit(lat_centroid)).withColumn(
            "long_centroid", F.lit(long_centroid)
        )
        idf_calc = idf_join.withColumn(
            "distance",
            udf_harver_dist(
                F.col(lat_col),
                F.col(long_col),
                F.col("lat_centroid"),
                F.col("long_centroid"),
            ),
        )

        odf = idf_calc.groupby().agg(F.mean("distance").alias("radius_of_gyration"))
    return odf


def reverse_geocoding(idf, lat_col, long_col):
    """
    Reverse the input latitude and longitude of a given DataFrame into address
    Parameters
    ----------
    idf
        Input Dataframe
    lat_col
        Column in the input DataFrame that contains latitude data
    long_col
        Column in the input DataFrame that contains longitude data
    Returns
    -------
    odf : DataFrame
        Output DataFrame, which contains latitude, longitude and address appropriately
    """
    if lat_col not in idf.columns:
        raise TypeError("Invalid input for lat_col")
    if long_col not in idf.columns:
        raise TypeError("Invalid input for long_col")

    idf = recast_column(
        idf, list_of_cols=[lat_col, long_col], list_of_dtypes=["double", "double"]
    )

    if idf != idf.dropna(subset=(lat_col, long_col)):
        warnings.warn(
            "Rows dropped due to null value in longitude and/or latitude values"
        )
        idf = idf.dropna(subset=(lat_col, long_col))

    if not idf.where(
        (F.col(lat_col) > 90)
        | (F.col(lat_col) < -90)
        | (F.col(long_col) > 180)
        | (F.col(long_col) < -180)
    ).rdd.isEmpty():
        warnings.warn(
            "Rows dropped due to longitude and/or latitude values being out of the valid range"
        )
        idf = idf.where(
            (F.col(lat_col) <= 90)
            & (F.col(lat_col) >= -90)
            & (F.col(long_col) <= 180)
            & (F.col(long_col) >= -180)
        )

    if idf.rdd.isEmpty():
        warnings.warn(
            "No reverse_geocoding Computation - No valid latitude/longitude row(s) to compute"
        )
        return idf

    def reverse_geocode(lat, long):
        coordinates = (float(lat), float(long))
        location = rg.search(coordinates, mode=1)
        if location:
            return (
                str(location[0]["name"])
                + ","
                + str(location[0]["admin1"])
                + ","
                + str(location[0]["cc"])
            )
        else:
            return "N/A"

    udf_reverse_geocode = F.udf(reverse_geocode)
    odf = (
        idf.withColumn("info", udf_reverse_geocode(F.col(lat_col), F.col(long_col)))
        .select(lat_col, long_col, "info")
        .withColumn("name_of_place", F.split(F.col("info"), ",").getItem(0))
        .withColumn("region", F.split(F.col("info"), ",").getItem(1))
        .withColumn("country_code", F.split(F.col("info"), ",").getItem(2))
        .drop("info")
    )
    return odf<|MERGE_RESOLUTION|>--- conflicted
+++ resolved
@@ -516,13 +516,10 @@
     format_mapping = {"vincenty": "dd", "haversine": "radian", "euclidean": "cartesian"}
     format_required = format_mapping[distance_type]
 
-<<<<<<< HEAD
     # dd/radian/dms: [lat1, lon1, lat2, lon2]
     # cartesian: [x1, y1, z1, x2, y2, z2]
     # geohash: [gh1, gh2]
 
-=======
->>>>>>> bc3af352
     if loc_format != format_required:
         if loc_format in ["dd", "dms", "radian"]:
             idf = geo_format_latlon(
