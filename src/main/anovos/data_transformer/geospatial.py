from .geo_utils import (
    EARTH_RADIUS,
    from_latlon_decimal_degrees,
    to_latlon_decimal_degrees,
    haversine_distance,
    vincenty_distance,
    euclidean_distance,
    f_point_in_polygons,
    point_in_country_approx
)
from pyspark.sql import functions as F
from pyspark.sql import types as T
from loguru import logger


def geo_format_cartesian(
    idf,
    list_of_x,
    list_of_y,
    list_of_z,
    output_format,
    result_prefix=[],
    optional_configs={"geohash_precision": 8, "radius": EARTH_RADIUS},
    output_mode="append",
):
    """
    Convert locations from cartesian format to other formats.

    Parameters
    ----------
<<<<<<< HEAD
=======

    optional_configs
>>>>>>> be05ce9b
    idf
        Input Dataframe.
    list_of_x
        List of columns representing x axis values e.g., ["x1","x2"].
        Alternatively, columns can be specified in a string format,
        where different column names are separated by pipe delimiter “|” e.g., "x1|x2".
    list_of_y
        List of columns representing y axis values e.g., ["y1","y2"].
        Alternatively, columns can be specified in a string format,
        where different column names are separated by pipe delimiter “|” e.g., "y1|y2".
    list_of_z
        List of columns representing z axis values e.g., ["z1","z2"].
        Alternatively, columns can be specified in a string format,
        where different column names are separated by pipe delimiter “|” e.g., "z1|z2".
        list_of_x, list_of_y and list_of_z must have the same length such that the
        i-th element of 3 lists form an x-y-z pair to format.
    output_format
        "dd", "dms", "radian", "geohash"
        "dd" represents latitude and longitude in decimal degrees.
        "dms" represents latitude and longitude in degrees minutes second.
        "radian" represents latitude and longitude in radians.
        "geohash" represents geocoded locations.
    result_prefix
        List of prefixes for the newly generated column names.
        Alternatively, prefixes can be specified in a string format,
        where different prefixes are separated by pipe delimiter “|” e.g., "pf1|pf2".
        result_prefix must have the same length as list_of_lat and list_of_lon.
        If it is empty, <lat>_<lon> will be used for each lat-lon pair.
        For example, list_of_lat is "lat1|lat2", list_of_lon is "L1|L2".
        Case 1: result_prefix = "L1|L2".
            If output_format is "dd", "dms" or "radian", new columns will be named as
            L1_lat_<output_format>, L1_lon_<output_format>, L2_lat_<output_format>, L2_lon_<output_format>.
            If output_format is "cartesian", new columns will be named as
            L1_x, L1_y, L1_z, L2_x, L2_y, L2_z.
            If output_format is "geohash", new columns will be named as
            L1_geohash and L2_geohash.
        Case 2: result_prefix = [].
            The "L1" and "L2" in above column names will be replaced by "lat1_lon1" and "lat2_lon2".
        (Default value = [])
    optional_configs
        The following keys can be used:
        - geohash_precision: precision of the resultant geohash. This key is only used when output_format
          is "geohash". (Default value = 8)
        - radius: radius of Earth. (Default value = EARTH_RADIUS)
    output_mode
        "replace", "append".
        "replace" option appends transformed column to the input dataset and removes the original ones.
        "append" option appends transformed column to the input dataset.
        (Default value = "append")

    Returns
    -------
    DataFrame
    """

    geohash_precision = int(optional_configs.get("geohash_precision"), 8)
    radius = optional_configs.get("radius", EARTH_RADIUS)

    if isinstance(list_of_x, str):
        list_of_x = [x.strip() for x in list_of_x.split("|")]
    if isinstance(list_of_y, str):
        list_of_y = [x.strip() for x in list_of_y.split("|")]
    if isinstance(list_of_z, str):
        list_of_z = [x.strip() for x in list_of_z.split("|")]
    if isinstance(result_prefix, str):
        result_prefix = [x.strip() for x in result_prefix.split("|")]

    if any(x not in idf.columns for x in list_of_x + list_of_y + list_of_z):
        raise TypeError("Invalid input for list_of_x or list_of_y or list_of_z")

    format_list = ["dd", "dms", "radian", "geohash"]
    if output_format not in format_list:
        raise TypeError("Invalid input for output_format")

    if len({len(list_of_x), len(list_of_y), len(list_of_z)}) != 1:
        raise TypeError("list_of_x, list_of_y and list_of_z must have the same length")
    if result_prefix and (len(result_prefix) != len(list_of_x)):
        raise TypeError(
            "result_prefix must have the same length as list_of_x, list_of_y and list_of_y if it is not empty"
        )

    f_to_latlon_dd = F.udf(
        lambda loc: to_latlon_decimal_degrees(loc, "cartesian", radius),
        T.ArrayType(T.FloatType()),
    )

    from_latlon_dd_ = lambda loc: from_latlon_decimal_degrees(
        loc, output_format, radius, geohash_precision
    )
    if output_format in ["dd", "radian"]:
        f_from_latlon_dd = F.udf(from_latlon_dd_, T.ArrayType(T.FloatType()))
    elif output_format == "dms":
        f_from_latlon_dd = F.udf(
            from_latlon_dd_, T.ArrayType(T.ArrayType(T.FloatType()))
        )
    elif output_format == "geohash":
        f_from_latlon_dd = F.udf(from_latlon_dd_, T.StringType())

    odf = idf
    for i, (x, y, z) in enumerate(zip(list_of_x, list_of_y, list_of_z)):
        col = result_prefix[i] if result_prefix else (x + "_" + y + "_" + z)

        odf = odf.withColumn(col + "_temp", F.array(x, y, z)).withColumn(
            col + "_" + output_format, f_from_latlon_dd(f_to_latlon_dd(col + "_temp"))
        )

        if output_format in ["dd", "dms", "radian"]:
            odf = (
                odf.withColumn(
                    col + "_lat_" + output_format, F.col(col + "_" + output_format)[0]
                )
                .withColumn(
                    col + "_lon_" + output_format, F.col(col + "_" + output_format)[1]
                )
                .drop(col + "_" + output_format)
            )

        odf = odf.drop(col + "_temp")

        if output_mode == "replace":
            odf = odf.drop(x, y, z)

    return odf


def geo_format_latlon(
    idf,
    list_of_lat,
    list_of_lon,
    input_format,
    output_format,
    result_prefix=[],
    optional_configs={"geohash_precision": 8, "radius": EARTH_RADIUS},
    output_mode="append",
):
    """
    Convert locations from lat, lon format to other formats.

    Parameters
    ----------

    idf
        Input Dataframe.
    list_of_lat
        List of columns representing latitude e.g., ["lat1","lat2"].
        Alternatively, columns can be specified in a string format,
        where different column names are separated by pipe delimiter “|” e.g., "lat1|lat2".
    list_of_lon
        List of columns representing longitude e.g., ["lon1","lon2"].
        Alternatively, columns can be specified in a string format,
        where different column names are separated by pipe delimiter “|” e.g., "lon1|lon2".
        list_of_lon must have the same length as list_of_lat such that i-th element of
        list_of_lat and i-th element of list_of_lon form a lat-lon pair to format.
    input_format
        "dd", "dms", "radian".
        "dd" represents latitude and longitude in decimal degrees.
        "dms" represents latitude and longitude in degrees minutes second.
        "radian" represents latitude and longitude in radians.
    output_format
        "dd", "dms", "radian", "cartesian", "geohash".
        "cartesian" represents the Cartesian coordinates of the point in three-dimensional space.
        "geohash" represents geocoded locations.
    result_prefix
        List of prefixes for the newly generated column names.
        Alternatively, prefixes can be specified in a string format,
        where different prefixes are separated by pipe delimiter “|” e.g., "pf1|pf2".
        result_prefix must have the same length as list_of_lat and list_of_lon.
        If it is empty, <lat>_<lon> will be used for each lat-lon pair.
        For example, list_of_lat is "lat1|lat2", list_of_lon is "L1|L2".
        Case 1: result_prefix = "L1|L2".
            If output_format is "dd", "dms" or "radian", new columns will be named as
            L1_lat_<output_format>, L1_lon_<output_format>, L2_lat_<output_format>, L2_lon_<output_format>.
            If output_format is "cartesian", new columns will be named as
            L1_x, L1_y, L1_z, L2_x, L2_y, L2_z.
            If output_format is "geohash", new columns will be named as
            L1_geohash and L2_geohash.
        Case 2: result_prefix = [].
            The "L1" and "L2" in above column names will be replaced by "lat1_lon1" and "lat2_lon2".
        (Default value = [])
    optional_configs
        The following keys can be used:
        - geohash_precision: precision of the resultant geohash. This key is only used when output_format
          is "geohash". (Default value = 8)
        - radius: radius of Earth. Necessary only when output_format is "cartesian".
          (Default value = EARTH_RADIUS)
    output_mode
        "replace", "append".
        "replace" option appends transformed column to the input dataset and removes the original ones.
        "append" option appends transformed column to the input dataset.
        (Default value = "append")

    Returns
    -------
    DataFrame
    """
    geohash_precision = int(optional_configs.get("geohash_precision"), 8)
    radius = optional_configs.get("radius", EARTH_RADIUS)

    if isinstance(list_of_lat, str):
        list_of_lat = [x.strip() for x in list_of_lat.split("|")]
    if isinstance(list_of_lon, str):
        list_of_lon = [x.strip() for x in list_of_lon.split("|")]
    if isinstance(result_prefix, str):
        result_prefix = [x.strip() for x in result_prefix.split("|")]

    if any(x not in idf.columns for x in list_of_lat + list_of_lon):
        raise TypeError("Invalid input for list_of_lat or list_of_lon")

    format_list = ["dd", "dms", "radian", "cartesian", "geohash"]
    if (input_format not in format_list[:3]) or (output_format not in format_list):
        raise TypeError("Invalid input for input_format or output_format")

    if len(list_of_lat) != len(list_of_lon):
        raise TypeError("list_of_lat and list_of_lon must have the same length")
    if result_prefix and (len(result_prefix) != len(list_of_lat)):
        raise TypeError(
            "result_prefix must have the same length as list_of_lat and list_of_lon if it is not empty"
        )

    f_to_latlon_dd = F.udf(
        lambda loc: to_latlon_decimal_degrees(loc, input_format, radius),
        T.ArrayType(T.FloatType()),
    )

    from_latlon_dd_ = lambda loc: from_latlon_decimal_degrees(
        loc, output_format, radius, geohash_precision
    )
    if output_format in ["dd", "radian", "cartesian"]:
        f_from_latlon_dd = F.udf(from_latlon_dd_, T.ArrayType(T.FloatType()))
    elif output_format == "dms":
        f_from_latlon_dd = F.udf(
            from_latlon_dd_, T.ArrayType(T.ArrayType(T.FloatType()))
        )
    elif output_format == "geohash":
        f_from_latlon_dd = F.udf(from_latlon_dd_, T.StringType())

    odf = idf
    for i, (lat, lon) in enumerate(zip(list_of_lat, list_of_lon)):
        col = result_prefix[i] if result_prefix else (lat + "_" + lon)

        odf = odf.withColumn(col + "_temp", F.array(lat, lon)).withColumn(
            col + "_" + output_format, f_from_latlon_dd(f_to_latlon_dd(col + "_temp"))
        )

        if output_format in ["dd", "dms", "radian"]:
            odf = (
                odf.withColumn(
                    col + "_lat_" + output_format, F.col(col + "_" + output_format)[0]
                )
                .withColumn(
                    col + "_lon_" + output_format, F.col(col + "_" + output_format)[1]
                )
                .drop(col + "_" + output_format)
            )

        if output_format == "cartesian":
            odf = (
                odf.withColumn(col + "_x", F.col(col + "_" + output_format)[0])
                .withColumn(col + "_y", F.col(col + "_" + output_format)[1])
                .withColumn(col + "_z", F.col(col + "_" + output_format)[2])
                .drop(col + "_" + output_format)
            )

        odf = odf.drop(col + "_temp")

        if output_mode == "replace":
            odf = odf.drop(lat, lon)

    return odf


def geo_format_geohash(
    idf,
    list_of_geohash,
    output_format,
    result_prefix=[],
    optional_configs={"radius": EARTH_RADIUS},
    output_mode="append",
):
    """
    Convert locations from geohash format to other formats.

    Parameters
    ----------

    idf
        Input Dataframe.
    list_of_geohash
        List of columns representing geohash e.g., ["gh1","gh2"].
        Alternatively, columns can be specified in a string format,
        where different column names are separated by pipe delimiter “|” e.g., "gh1|gh2".
    output_format
        "dd", "dms", "radian", "cartesian"
        "dd" represents latitude and longitude in decimal degrees.
        "dms" represents latitude and longitude in degrees minutes second.
        "radian" represents latitude and longitude in radians.
        "cartesian" represents the Cartesian coordinates of the point in three-dimensional space.
    result_prefix
        List of prefixes for the newly generated column names.
        Alternatively, prefixes can be specified in a string format,
        where different prefixes are separated by pipe delimiter “|” e.g., "pf1|pf2".
        result_prefix must have the same length as list_of_lat and list_of_lon.
        If it is empty, <lat>_<lon> will be used for each lat-lon pair.
        For example, list_of_lat is "lat1|lat2", list_of_lon is "L1|L2".
        Case 1: result_prefix = "L1|L2".
            If output_format is "dd", "dms" or "radian", new columns will be named as
            L1_lat_<output_format>, L1_lon_<output_format>, L2_lat_<output_format>, L2_lon_<output_format>.
            If output_format is "cartesian", new columns will be named as
            L1_x, L1_y, L1_z, L2_x, L2_y, L2_z.
            If output_format is "geohash", new columns will be named as
            L1_geohash and L2_geohash.
        Case 2: result_prefix = [].
            The "L1" and "L2" in above column names will be replaced by "lat1_lon1" and "lat2_lon2".
        (Default value = [])
    optional_configs
        The following key can be used:
        - radius: radius of Earth. Necessary only when output_format is "cartesian".
          (Default value = EARTH_RADIUS)
    output_mode
        "replace", "append".
        "replace" option appends transformed column to the input dataset and removes the original ones.
        "append" option appends transformed column to the input dataset.
        (Default value = "append")

    Returns
    -------
    DataFrame
    """

    radius = optional_configs.get("radius", EARTH_RADIUS)

    if isinstance(list_of_geohash, str):
        list_of_geohash = [x.strip() for x in list_of_geohash.split("|")]
    if isinstance(result_prefix, str):
        result_prefix = [x.strip() for x in result_prefix.split("|")]

    if any(x not in idf.columns for x in list_of_geohash):
        raise TypeError("Invalid input for list_of_geohash")

    format_list = ["dd", "dms", "radian", "cartesian"]
    if output_format not in format_list:
        raise TypeError("Invalid input for output_format")

    if result_prefix and (len(result_prefix) != len(list_of_geohash)):
        raise TypeError(
            "result_prefix must have the same length as list_of_geohash if it is not empty"
        )

    f_to_latlon_dd = F.udf(
        lambda loc: to_latlon_decimal_degrees(loc, "geohash", radius),
        T.ArrayType(T.FloatType()),
    )

    from_latlon_dd_ = lambda loc: from_latlon_decimal_degrees(
        loc, output_format, radius
    )
    if output_format in ["dd", "radian", "cartesian"]:
        f_from_latlon_dd = F.udf(from_latlon_dd_, T.ArrayType(T.FloatType()))
    elif output_format == "dms":
        f_from_latlon_dd = F.udf(
            from_latlon_dd_, T.ArrayType(T.ArrayType(T.FloatType()))
        )

    odf = idf
    for i, geohash in enumerate(list_of_geohash):
        col = result_prefix[i] if result_prefix else geohash

        odf = odf.withColumn(
            col + "_" + output_format, f_from_latlon_dd(f_to_latlon_dd(geohash))
        )

        if output_format in ["dd", "dms", "radian"]:
            odf = (
                odf.withColumn(
                    col + "_lat_" + output_format, F.col(col + "_" + output_format)[0]
                )
                .withColumn(
                    col + "_lon_" + output_format, F.col(col + "_" + output_format)[1]
                )
                .drop(col + "_" + output_format)
            )

        if output_format == "cartesian":
            odf = (
                odf.withColumn(col + "_x", F.col(col + "_" + output_format)[0])
                .withColumn(col + "_y", F.col(col + "_" + output_format)[1])
                .withColumn(col + "_z", F.col(col + "_" + output_format)[2])
                .drop(col + "_" + output_format)
            )

        if output_mode == "replace":
            odf = odf.drop(geohash)

    return odf


def location_distance(
    idf,
    list_of_cols_loc1,
    list_of_cols_loc2,
    loc_format="dd",
    result_prefix="",
    distance_type="haversine",
    unit="m",
    optional_configs={"radius": EARTH_RADIUS, "vincenty_model": "WGS-84"},
    output_mode="append",
):
    """
    Calculate the distance between 2 locations.

    Parameters
    ----------
    idf
        Input Dataframe.
    list_of_cols_loc1
        List of columns to express the first location e.g., ["lat1","lon1"].
        Alternatively, columns can be specified in a string format,
        where different column names are separated by pipe delimiter “|” e.g., "lat1|lon1".
    list_of_cols_loc2
        List of columns to express the second location e.g., ["lat2","lon2"].
        Alternatively, columns can be specified in a string format,
        where different column names are separated by pipe delimiter “|” e.g., "lat2|lon2".
    loc_format
        "dd", "dms", "radian", "cartesian", "geohash". (Default value = "dd")
    result_prefix
        Prefix for the newly generated column. It must be a string or a list with one element.
        If it is empty, <list_of_cols_loc1 joined by '_'>_<list_of_cols_loc2 joined by '_'>
        will be used as the prefix.
        For example, list_of_cols_loc1 is "lat1|lon1", list_of_lon is "lat2|lon2".
        Case 1: result_prefix = "L1_L2": the new column will be named as L1_L2_distance.
        Case 2: result_prefix = []: the new column will be named as lat1_lon1_lat2_lon2_distance.
        (Default value = '')
    distance_type
        "vincenty", "haversine", "euclidean". (Default value = "haversine")
        "vincenty" option calculates the distance between two points on the surface of a spheroid.
        "haversine" option calculates the great-circle distance between two points on a sphere.
        "euclidean" option calculates the length of the line segment between two points.
    unit
        "m", "km".
        Unit of the result. (Default value = "m")
    optional_configs
        The following keys can be used:
        - radius: radius of Earth. Necessary only when output_format is "cartesian".
          (Default value = EARTH_RADIUS)
        - vincenty_model: The ellipsoidal model to use. Supported values: "WGS-84", "GRS-80", "Airy (1830)",
          "Intl 1924", "Clarke (1880)", "GRS-67". For more information, please refer to geopy.distance.ELLIPSOIDS.
          (Default value = "WGS-84")
    output_mode
        "replace", "append".
        "replace" option replaces original columns with transformed column.
        "append" option appends the transformed column to the input dataset with name "<loc1>_<loc2>_distance".
        (Default value = "append")

    Returns
    -------
    DataFrame
    """

    radius = optional_configs.get("radius", EARTH_RADIUS)
    vincenty_model = optional_configs.get("vincenty_model", "WGS-84")

    if isinstance(list_of_cols_loc1, str):
        list_of_cols_loc1 = [x.strip() for x in list_of_cols_loc1.split("|")]
    if isinstance(list_of_cols_loc2, str):
        list_of_cols_loc2 = [x.strip() for x in list_of_cols_loc2.split("|")]

    if isinstance(result_prefix, list):
        if len(result_prefix) > 1:
            raise TypeError(
                "If result_prefix is a list, it can contain maximally 1 element"
            )
        elif len(result_prefix) == 1:
            result_prefix = result_prefix[0]

    if any(i not in idf.columns for i in list_of_cols_loc1 + list_of_cols_loc2):
        raise TypeError("Invalid input for list_of_cols_loc1 or list_of_cols_loc2")

    if distance_type not in ["vincenty", "haversine", "euclidean"]:
        raise TypeError("Invalid input for distance_type")

    if loc_format not in ["dd", "dms", "radian", "cartesian", "geohash"]:
        raise TypeError("Invalid input for loc_format")

    format_mapping = {"vincenty": "dd", "haversine": "radian", "euclidean": "cartesian"}
    format_required = format_mapping[distance_type]

    # dd/radian/dms: [lat1, lon1, lat2, lon2]
    # cartesian: [x1, y1, z1, x2, y2, z2]
    # geohasg: [gh1, gh2]

    if loc_format != format_required:
        # format_required
        # dd: + cols [temp_loc1_lat_dd, temp_loc1_lon_dd, temp_loc2_lat_dd, temp_loc2_lon_dd]
        # radian: + cols [temp_loc1_lat_radian, temp_loc1_lon_radian, temp_loc2_lat_radian, temp_loc2_lon_radian]
        # cartesian: + cols [temp_loc1_x, temp_loc1_y, temp_loc1_z, temp_loc2_x, temp_loc2_y, temp_loc2_z]
        if loc_format in ["dd", "dms", "radian"]:
            # list_of_cols_loc1 = [lat1, lon1]
            # list_of_cols_loc2 = [lat2, lon2]
            idf = geo_format_latlon(
                idf,
                list_of_lat=[list_of_cols_loc1[0], list_of_cols_loc2[0]],
                list_of_lon=[list_of_cols_loc1[1], list_of_cols_loc2[1]],
                input_format=loc_format,
                output_format=format_required,
                result_prefix=["temp_loc1", "temp_loc2"],
                output_mode="append",
            )

        elif loc_format == "cartesian":
            # list_of_cols_loc1 = [x1, y1, z1]
            # list_of_cols_loc2 = [x2, y2, z2]
            idf = geo_format_cartesian(
                idf,
                list_of_x=[list_of_cols_loc1[0], list_of_cols_loc2[0]],
                list_of_y=[list_of_cols_loc1[1], list_of_cols_loc2[1]],
                list_of_z=[list_of_cols_loc1[2], list_of_cols_loc2[2]],
                output_format=format_required,
                result_prefix=["temp_loc1", "temp_loc2"],
                output_mode="append",
            )

        elif loc_format == "geohash":
            # list_of_cols_loc1 = [gh1]
            # list_of_cols_loc2 = [gh2]
            idf = geo_format_geohash(
                idf,
                list_of_geohash=[list_of_cols_loc1[0], list_of_cols_loc2[0]],
                output_format=format_required,
                result_prefix=["temp_loc1", "temp_loc2"],
                radius=radius,
                output_mode="append",
            )

        if format_required == "dd":
            loc1, loc2 = ["temp_loc1_lat_dd", "temp_loc1_lon_dd"], [
                "temp_loc2_lat_dd",
                "temp_loc2_lon_dd",
            ]

        elif format_required == "radian":
            loc1, loc2 = ["temp_loc1_lat_radian", "temp_loc1_lon_radian"], [
                "temp_loc2_lat_radian",
                "temp_loc2_lon_radian",
            ]

        elif format_required == "cartesian":
            loc1, loc2 = ["temp_loc1_x", "temp_loc1_y", "temp_loc1_z"], [
                "temp_loc2_x",
                "temp_loc2_y",
                "temp_loc2_z",
            ]

        idf = (
            idf.withColumn("temp_loc1", F.array(*loc1))
            .withColumn("temp_loc2", F.array(*loc2))
            .drop(*(loc1 + loc2))
        )
    else:
        idf = idf.withColumn("temp_loc1", F.array(*list_of_cols_loc1)).withColumn(
            "temp_loc2", F.array(*list_of_cols_loc2)
        )

    if distance_type == "vincenty":
        compute_distance = lambda x1, x2: vincenty_distance(
            x1, x2, unit, vincenty_model
        )
    elif distance_type == "haversine":
        compute_distance = lambda x1, x2: haversine_distance(
            x1, x2, "radian", unit, radius
        )
    else:
        compute_distance = lambda x1, x2: euclidean_distance(x1, x2)

    f_compute_distance = F.udf(compute_distance, T.FloatType())

    col_prefix = (
        result_prefix
        if result_prefix
        else "_".join(list_of_cols_loc1) + "_" + "_".join(list_of_cols_loc2)
    )
    odf = idf.withColumn(
        col_prefix + "_distance", f_compute_distance("temp_loc1", "temp_loc2")
    ).drop("temp_loc1", "temp_loc2")

    if output_mode == "replace":
        odf = odf.drop(*(list_of_cols_loc1 + list_of_cols_loc2))

    return odf


def geohash_precision_control(
    idf, list_of_geohash, output_precision=8, km_max_error=None, output_mode="append"
):
    """
    Control the precision of geohash columns.

    Parameters
    ----------
    idf
        Input Dataframe.
    list_of_geohash
        List of columns in geohash format e.g., ["gh1","gh2"].
        Alternatively, columns can be specified in a string format,
        where different column names are separated by pipe delimiter “|” e.g., "gh1|gh2".
    output_precision
        Precision of the transformed geohash in the output dataframe. (Default value = 8)
    km_max_error
        Maximum permissible error in kilometers. If km_max_error is sprcified, output_precision
        will be ignored and km_max_error will be mapped to an output_precision according to the
        following dictionary: {2500: 1, 630: 2, 78: 3, 20: 4, 2.4: 5, 0.61: 6, 0.076: 7,
        0.019: 8, 0.0024: 9, 0.00060: 10, 0.000074: 11}. (Default value = None)
    output_mode
        "replace", "append".
        "replace" option replaces original columns with transformed column.
        "append" option appends the transformed column to the input dataset
        with postfix "_precision_<output_precision>". (Default value = "append")

    Returns
    -------
    DataFrame
    """

    if isinstance(list_of_geohash, str):
        list_of_geohash = [x.strip() for x in list_of_geohash.split("|")]

    if any(x not in idf.columns for x in list_of_geohash):
        raise TypeError("Invalid input for list_of_geohash")

    error_precision_mapping = {
        2500: 1,
        630: 2,
        78: 3,
        20: 4,
        2.4: 5,
        0.61: 6,
        0.076: 7,
        0.019: 8,
        0.0024: 9,
        0.00060: 10,
        0.000074: 11,
    }
    if km_max_error is not None:
        output_precision = 12
        for key, val in error_precision_mapping.items():
            if km_max_error >= key:
                output_precision = val
                break
    output_precision = int(output_precision)
    logger.info(
        "Precision of the output geohashes will be capped at "
        + str(output_precision)
        + "."
    )
    odf = idf
    for i, geohash in enumerate(list_of_geohash):
        if output_mode == "replace":
            col_name = geohash
        else:
            col_name = geohash + "_precision_" + str(output_precision)
        odf = odf.withColumn(col_name, F.substring(geohash, 1, output_precision))

    return odf


def location_in_polygon(
    idf, list_of_lat, list_of_lon, polygon, result_prefix=[], output_mode="append"
):
    """
    To check whether each lat-lon pair is insided a GeoJSON object. The following types of GeoJSON objects
    are supported by this function: Polygon, MultiPolygon, Feature or FeatureCollection

    Parameters
    ----------
    idf
        Input Dataframe.
    list_of_lat
        List of columns representing latitude e.g., ["lat1","lat2"].
        Alternatively, columns can be specified in a string format,
        where different column names are separated by pipe delimiter “|” e.g., "lat1|lat2".
    list_of_lon
        List of columns representing longitude e.g., ["lon1","lon2"].
        Alternatively, columns can be specified in a string format,
        where different column names are separated by pipe delimiter “|” e.g., "lon1|lon2".
        list_of_lon must have the same length as list_of_lat such that i-th element of
        list_of_lat and i-th element of list_of_lon form a lat-lon pair to format.
    polygon
        The following types of GeoJSON objects are supported: Polygon, MultiPolygon, Feature or FeatureCollection
    result_prefix
        List of prefixes for the newly generated column names.
        Alternatively, prefixes can be specified in a string format,
        where different prefixes are separated by pipe delimiter “|” e.g., "pf1|pf2".
        result_prefix must have the same length as list_of_lat and list_of_lon.
        If it is empty, <lat>_<lon> will be used for each lat-lon pair.
        For example, list_of_lat is "lat1|lat2", list_of_lon is "lon1|lon2".
        Case 1: result_prefix = "L1|L2".
            New columns will be named as L1_in_poly and L2_in_poly.
        Calse 2: result_prefix = [].
            New columns will be named as lat1_lon1_in_poly and lat2_lon2_in_poly.
        (Default value = [])
    output_mode
        "replace", "append".
        "replace" option appends transformed column to the input dataset and removes the original ones.
        "append" option appends transformed column to the input dataset.
        (Default value = "append")

    Returns
    -------
    DataFrame
    """

    if isinstance(list_of_lat, str):
        list_of_lat = [x.strip() for x in list_of_lat.split("|")]
    if isinstance(list_of_lon, str):
        list_of_lon = [x.strip() for x in list_of_lon.split("|")]
    if isinstance(result_prefix, str):
        result_prefix = [x.strip() for x in result_prefix.split("|")]

    if any(x not in idf.columns for x in list_of_lat + list_of_lon):
        raise TypeError("Invalid input for list_of_lat or list_of_lon")

    if len(list_of_lat) != len(list_of_lon):
        raise TypeError("list_of_lat and list_of_lon must have the same length")
    if result_prefix and (len(result_prefix) != len(list_of_lat)):
        raise TypeError(
            "result_prefix must have the same length as list_of_lat and list_of_lon if it is not empty"
        )

    if "coordinates" in polygon.keys():
        polygon_list = polygon["coordinates"]
        if polygon["type"] == "Polygon":
            polygon_list = [polygon_list]
    elif "geometry" in polygon.keys():
        polygon_list = [polygon["geometry"]["coordinates"]]
    elif "features" in polygon.keys():
        polygon_list = []
        for poly in polygon["features"]:
            polygon_list.append(poly["geometry"]["coordinates"])

    odf = idf
    for i, (lat, lon) in enumerate(zip(list_of_lat, list_of_lon)):
        col = result_prefix[i] if result_prefix else (lat + "_" + lon)
        odf = odf.withColumn(
            col + "_in_poly", f_point_in_polygons(polygon_list)(F.col(lon), F.col(lat))
        )

        if output_mode == "replace":
            odf = odf.drop(lat, lon)

    return odf


def location_in_country(
    spark,
    idf,
    list_of_lat,
    list_of_lon,
    country,
    country_shapefile_path,
    method_type="approx",
    result_prefix=[],
    output_mode="append",
):
    """
    To check whether each lat-lon pair is insided a country. Two ways of checking are supported: "approx" (using the
    bounding box of a country) and "exact" (using the shapefile of a country).

    Parameters
    ----------
<<<<<<< HEAD
=======
    spark
        Spark Session
>>>>>>> be05ce9b
    idf
        Input Dataframe.
    list_of_lat
        List of columns representing latitude e.g., ["lat1","lat2"].
        Alternatively, columns can be specified in a string format,
        where different column names are separated by pipe delimiter “|” e.g., "lat1|lat2".
    list_of_lon
        List of columns representing longitude e.g., ["lon1","lon2"].
        Alternatively, columns can be specified in a string format,
        where different column names are separated by pipe delimiter “|” e.g., "lon1|lon2".
        list_of_lon must have the same length as list_of_lat such that i-th element of
        list_of_lat and i-th element of list_of_lon form a lat-lon pair to format.
    country
        The Alpha-2 country code.
    country_shapefile_path
        The geojson file with a FeatureCollection object containing polygons for each country. One example
        file country_polygons.geojson can be downloaded from Anovos GitHub repository:
        https://github.com/anovos/anovos/tree/main/data/
    method_type
        "approx", "exact".
        "approx" uses the bounding box of a country to estimate whether a location is inside the country
        "exact" uses the shapefile of a country to calculate whether a location is inside the country
    result_prefix
        List of prefixes for the newly generated column names.
        Alternatively, prefixes can be specified in a string format,
        where different prefixes are separated by pipe delimiter “|” e.g., "pf1|pf2".
        result_prefix must have the same length as list_of_lat and list_of_lon.
        If it is empty, <lat>_<lon> will be used for each lat-lon pair.
        For example, list_of_lat is "lat1|lat2", list_of_lon is "lon1|lon2".
        Case 1: result_prefix = "L1|L2", country="US"
            New columns will be named as L1_in_US and L2_in_US.
        Calse 2: result_prefix = [], country="US"
            New columns will be named as lat1_lon1_in_US and lat2_lon2_in_US.
        (Default value = [])
    output_mode
        "replace", "append".
        "replace" option appends transformed column to the input dataset and removes the original ones.
        "append" option appends transformed column to the input dataset.
        (Default value = "append")

    Returns
    -------
    DataFrame
    """

    if isinstance(list_of_lat, str):
        list_of_lat = [x.strip() for x in list_of_lat.split("|")]
    if isinstance(list_of_lon, str):
        list_of_lon = [x.strip() for x in list_of_lon.split("|")]
    if isinstance(result_prefix, str):
        result_prefix = [x.strip() for x in result_prefix.split("|")]

    if any(x not in idf.columns for x in list_of_lat + list_of_lon):
        raise TypeError("Invalid input for list_of_lat or list_of_lon")

    if len(list_of_lat) != len(list_of_lon):
        raise TypeError("list_of_lat and list_of_lon must have the same length")
    if result_prefix and (len(result_prefix) != len(list_of_lat)):
        raise TypeError(
            "result_prefix must have the same length as list_of_lat and list_of_lon if it is not empty"
        )
    if method_type not in ("approx", "exact"):
        raise TypeError("Invalid input for method_type.")

    f_point_in_country_approx = F.udf(point_in_country_approx, T.IntegerType())

    if method_type == "exact":

        def zip_feats(x, y):
            """zipping two features (in list form) elementwise"""
            return zip(x, y)

        f_zip_feats = F.udf(
            zip_feats,
            T.ArrayType(
                T.StructType(
                    [
                        T.StructField("first", T.StringType()),
                        T.StructField(
                            "second",
                            T.ArrayType(
                                T.ArrayType(T.ArrayType(T.ArrayType(T.DoubleType())))
                            ),
                        ),
                    ]
                )
            ),
        )

        geo_data = spark.read.json(country_shapefile_path, multiLine=True).withColumn(
            "tmp",
            f_zip_feats("features.properties.ISO_A2", "features.geometry.coordinates"),
        )
        polygon_list = (
            geo_data.select(F.explode(F.col("tmp")).alias("country_coord"))
            .withColumn("country_code", F.col("country_coord").getItem("first"))
            .withColumn("coordinates", F.col("country_coord").getItem("second"))
            .where(F.col("country_code") == country)
            .select("coordinates")
            .rdd.map(lambda x: x[0])
            .collect()[0]
        )
        print("No. of polygon: " + str(len(polygon_list)))

        min_lon, min_lat = polygon_list[0][0][0]
        max_lon, max_lat = polygon_list[0][0][0]
        for polygon in polygon_list:
            exterior = polygon[0]
            for loc in exterior:
                if loc[0] < min_lon:
                    min_lon = loc[0]
                elif loc[0] > max_lon:
                    max_lon = loc[0]

                if loc[1] < min_lat:
                    min_lat = loc[1]
                elif loc[1] > max_lat:
                    max_lat = loc[1]

    odf = idf
    for i, (lat, lon) in enumerate(zip(list_of_lat, list_of_lon)):
        col = result_prefix[i] if result_prefix else (lat + "_" + lon)

        if method_type == "exact":
            odf = odf.withColumn(
                col + "_in_" + country + "_exact",
                f_point_in_polygons(
                    polygon_list, [min_lon, min_lat], [max_lon, max_lat]
                )(F.col(lon), F.col(lat)),
            )
        else:
            odf = odf.withColumn(
                col + "_in_" + country + "_approx",
                f_point_in_country_approx(F.col(lat), F.col(lon), F.lit(country)),
            )

        if output_mode == "replace":
            odf = odf.drop(lat, lon)

    return odf<|MERGE_RESOLUTION|>--- conflicted
+++ resolved
@@ -28,11 +28,6 @@
 
     Parameters
     ----------
-<<<<<<< HEAD
-=======
-
-    optional_configs
->>>>>>> be05ce9b
     idf
         Input Dataframe.
     list_of_x
@@ -173,7 +168,6 @@
 
     Parameters
     ----------
-
     idf
         Input Dataframe.
     list_of_lat
@@ -317,7 +311,6 @@
 
     Parameters
     ----------
-
     idf
         Input Dataframe.
     list_of_geohash
@@ -801,11 +794,8 @@
 
     Parameters
     ----------
-<<<<<<< HEAD
-=======
     spark
         Spark Session
->>>>>>> be05ce9b
     idf
         Input Dataframe.
     list_of_lat
