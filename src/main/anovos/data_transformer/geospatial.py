import warnings

from pyspark.sql import functions as F
from pyspark.sql import types as T
from math import sin, cos, sqrt, atan2, pi, radians
<<<<<<< HEAD
=======
import reverse_geocoder as rg
>>>>>>> a66155f6
from anovos.data_ingest.data_ingest import recast_column, delete_column


def centroid(idf, lat_col, long_col, id_col=None):
    """
    Calculate centroid of a given DataFrame
    Parameters
    ----------
    idf
        Input Dataframe
    lat_col
        Column in the input DataFrame that contains latitude data
    long_col
        Column in the input DataFrame that contains longitude data
    id_col
        Column in the input DataFrame that contains identifier for the DataFrame (Default is None)
        If id_col=None, the function will calculate centriod of latitude and longitude for the whole dataset.
    Returns
    -------
    odf : DataFrame
        Output DataFrame, which contains lat_centroid and long_centroid and identifier (if applicable)
    """
    if id_col not in idf.columns and id_col:
        raise TypeError("Invalid input for id_col")
    if lat_col not in idf.columns:
        raise TypeError("Invalid input for lat_col")
    if long_col not in idf.columns:
        raise TypeError("Invalid input for long_col")

    idf = recast_column(
        idf, list_of_cols=[lat_col, long_col], list_of_dtypes=["double", "double"]
    )

    invalid = False
    for x in idf.collect():
        if x[lat_col] is None or x[long_col] is None:
            invalid = True
            break

    if invalid:
        warnings.warn("Rows dropped due to invalid longitude and/or latitude values")

    idf = idf.withColumn("lat_null", idf[lat_col].contains("")).withColumn(
        "long_null", idf[long_col].contains("")
    )

    idf = delete_column(
        idf.where((idf["lat_null"]) & (idf["long_null"])), ["lat_null", "long_null"]
    )

    out_of_range = False
    for x in idf.collect():
        if (
            x[lat_col] > 90
            or x[lat_col] < -90
            or x[long_col] > 180
            or x[long_col] < -180
        ):
            out_of_range = True
            break

    if out_of_range:
        warnings.warn(
            "Rows dropped due to longitude and/or latitude values being out of the valid range"
        )

    idf = idf.where(
        ((idf[lat_col] <= 90) & (idf[lat_col] >= -90))
        & ((idf[long_col] <= 180) & (idf[long_col] >= -180))
    )

    def degree_to_radian(deg):
        return deg * pi / 180

    f_degree_to_radian = F.udf(degree_to_radian, T.FloatType())

    idf_rad = (
        idf.withColumn("lat_rad", f_degree_to_radian(lat_col))
        .withColumn("long_rad", f_degree_to_radian(long_col))
        .withColumn("x", F.cos("lat_rad") * F.cos("long_rad"))
        .withColumn("y", F.cos("lat_rad") * F.sin("long_rad"))
        .withColumn("z", F.sin("lat_rad"))
    )
    if id_col:
        idf_groupby = idf_rad.groupby(id_col).agg(
            F.sum("x").alias("x_group"),
            F.sum("y").alias("y_group"),
            F.sum("z").alias("z_group"),
        )

        odf = (
            idf_groupby.withColumn(
                "hyp",
                F.sqrt(
                    F.col("x_group") * F.col("x_group")
                    + F.col("y_group") * F.col("y_group")
                ),
            )
            .withColumn(
                "lat_centroid", F.atan2(F.col("z_group"), F.col("hyp")) * 180 / pi
            )
            .withColumn(
                "long_centroid", F.atan2(F.col("y_group"), F.col("x_group")) * 180 / pi
            )
            .select(id_col, "lat_centroid", "long_centroid")
        )
    else:
        idf_groupby = idf_rad.groupby().agg(
            F.sum("x").alias("x_group"),
            F.sum("y").alias("y_group"),
            F.sum("z").alias("z_group"),
        )

        odf = (
            idf_groupby.withColumn(
                "hyp",
                F.sqrt(
                    F.col("x_group") * F.col("x_group")
                    + F.col("y_group") * F.col("y_group")
                ),
            )
            .withColumn(
                "lat_centroid", F.atan2(F.col("z_group"), F.col("hyp")) * 180 / pi
            )
            .withColumn(
                "long_centroid", F.atan2(F.col("y_group"), F.col("x_group")) * 180 / pi
            )
            .select("lat_centroid", "long_centroid")
        )
    return odf


def weighted_centroid(idf, id_col, lat_col, long_col):
    """
    Calculate weighted centroid of a given DataFrame, based on its identifier column
    Parameters
    ----------
    idf
        Input Dataframe
    lat_col
        Column in the input DataFrame that contains latitude data
    long_col
        Column in the input DataFrame that contains longitude data
    id_col
        Column in the input DataFrame that contains identifier for the DataFrame
    Returns
    -------
    odf : DataFrame
        Output DataFrame, which contains weighted lat_centroid and long_centroid and identifier
    """
    if id_col not in idf.columns:
        raise TypeError("Invalid input for id_col")
    if lat_col not in idf.columns:
        raise TypeError("Invalid input for lat_col")
    if long_col not in idf.columns:
        raise TypeError("Invalid input for long_col")

    idf = recast_column(
        idf, list_of_cols=[lat_col, long_col], list_of_dtypes=["double", "double"]
    )

    invalid = False
    for x in idf.collect():
        if x[lat_col] is None or x[long_col] is None:
            invalid = True
            break

    if invalid:
        warnings.warn("Rows dropped due to invalid longitude and/or latitude values")

    idf = idf.withColumn("lat_null", idf[lat_col].contains("")).withColumn(
        "long_null", idf[long_col].contains("")
    )

    idf = delete_column(
        idf.where((idf["lat_null"]) & (idf["long_null"])), ["lat_null", "long_null"]
    )

    out_of_range = False
    for x in idf.collect():
        if (
            x[lat_col] > 90
            or x[lat_col] < -90
            or x[long_col] > 180
            or x[long_col] < -180
        ):
            out_of_range = True
            break

    if out_of_range:
        warnings.warn(
            "Rows dropped due to longitude and/or latitude values being out of the valid range"
        )

    idf = idf.where(
        ((idf[lat_col] <= 90) & (idf[lat_col] >= -90))
        & ((idf[long_col] <= 180) & (idf[long_col] >= -180))
    )

    def degree_to_radian(deg):
        return deg * pi / 180

    f_degree_to_radian = F.udf(degree_to_radian, T.FloatType())

    idf_rad = (
        idf.withColumn("lat_rad", f_degree_to_radian(lat_col))
        .withColumn("long_rad", f_degree_to_radian(long_col))
        .withColumn("x", F.cos("lat_rad") * F.cos("long_rad"))
        .withColumn("y", F.cos("lat_rad") * F.sin("long_rad"))
        .withColumn("z", F.sin("lat_rad"))
    )

    idf_groupby = (
        idf_rad.groupby(id_col)
        .agg(
            F.sum("x").alias("x_group"),
            F.sum("y").alias("y_group"),
            F.sum("z").alias("z_group"),
            F.count(id_col).alias("weight_group"),
        )
        .withColumn("weighted_x", F.col("x_group") * F.col("weight_group"))
        .withColumn("weighted_y", F.col("y_group") * F.col("weight_group"))
        .withColumn("weighted_z", F.col("z_group") * F.col("weight_group"))
    )

    total_weight = (
        idf_groupby.groupBy()
        .agg(F.sum("weight_group"))
        .rdd.map(lambda x: x[0])
        .collect()[0]
    )
    total_x = (
        idf_groupby.groupBy()
        .agg(F.sum("weighted_x"))
        .rdd.map(lambda x: x[0])
        .collect()[0]
    )
    total_y = (
        idf_groupby.groupBy()
        .agg(F.sum("weighted_y"))
        .rdd.map(lambda x: x[0])
        .collect()[0]
    )
    total_z = (
        idf_groupby.groupBy()
        .agg(F.sum("weighted_z"))
        .rdd.map(lambda x: x[0])
        .collect()[0]
    )

    x = total_x / total_weight
    y = total_y / total_weight
    z = total_z / total_weight
    hyp = sqrt(x * x + y * y)
    lat_centroid, long_centroid = atan2(z, hyp) * 180 / pi, atan2(y, x) * 180 / pi

    odf = (
        idf_groupby.select(id_col)
        .withColumn("lat_centroid", F.lit(lat_centroid))
        .withColumn("long_centroid", F.lit(long_centroid))
    )

    return odf


def rog_calculation(idf, lat_col, long_col, id_col=None):
    """
    Calculate Radius of Gyration (in meter) of a given DataFrame, based on its identifier column (if applicable)
    Parameters
    ----------
    idf
        Input Dataframe
    lat_col
        Column in the input DataFrame that contains latitude data
    long_col
        Column in the input DataFrame that contains longitude data
    id_col
        Column in the input DataFrame that contains identifier for the DataFrame (Default is None)
    Returns
    -------
    odf : DataFrame
        Output DataFrame, which contains Radius of Gyration (in meter) and identifier (if applicable)
    """
    if id_col not in idf.columns and id_col:
        raise TypeError("Invalid input for id_col")
    if lat_col not in idf.columns:
        raise TypeError("Invalid input for lat_col")
    if long_col not in idf.columns:
        raise TypeError("Invalid input for long_col")

    idf = recast_column(
        idf, list_of_cols=[lat_col, long_col], list_of_dtypes=["double", "double"]
    )

    invalid = False
    for x in idf.collect():
        if x[lat_col] is None or x[long_col] is None:
            invalid = True
            break

    if invalid:
        warnings.warn("Rows dropped due to invalid longitude and/or latitude values")

    idf = idf.withColumn("lat_null", idf[lat_col].contains("")).withColumn(
        "long_null", idf[long_col].contains("")
    )

    idf = delete_column(
        idf.where((idf["lat_null"]) & (idf["long_null"])), ["lat_null", "long_null"]
    )

    out_of_range = False
    for x in idf.collect():
        if (
            x[lat_col] > 90
            or x[lat_col] < -90
            or x[long_col] > 180
            or x[long_col] < -180
        ):
            out_of_range = True
            break

    if out_of_range:
        warnings.warn(
            "Rows dropped due to longitude and/or latitude values being out of the valid range"
        )

    idf = idf.where(
        ((idf[lat_col] <= 90) & (idf[lat_col] >= -90))
        & ((idf[long_col] <= 180) & (idf[long_col] >= -180))
    )

    def getHaversineDist(lat1, lon1, lat2, lon2):

        R = 6378126  # approximate radius of earth in m

        lat1 = radians(float(lat1))
        lon1 = radians(float(lon1))
        lat2 = radians(float(lat2))
        lon2 = radians(float(lon2))

        dlon = lon2 - lon1
        dlat = lat2 - lat1
        a = sin(dlat / 2) ** 2 + cos(lat1) * cos(lat2) * sin(dlon / 2) ** 2
        c = 2 * atan2(sqrt(a), sqrt(1 - a))
        distance = R * c
        return distance

    udf_harver_dist = F.udf(getHaversineDist, T.FloatType())

    if id_col:
        idf_centroid = centroid(idf, lat_col, long_col, id_col)
        idf_join = idf_centroid.join(idf, id_col, "inner")
        idf_calc = idf_join.withColumn(
            "distance",
            udf_harver_dist(
                F.col(lat_col),
                F.col(long_col),
                F.col("lat_centroid"),
                F.col("long_centroid"),
            ),
        )

        odf = idf_calc.groupby(id_col).agg(
            F.mean("distance").alias("radius_of_gyration")
        )
    else:
        centroid_info = centroid(idf, lat_col, long_col, id_col).rdd.collect()
        lat_centroid = centroid_info[0][0]
        long_centroid = centroid_info[0][1]
        idf_join = idf.withColumn("lat_centroid", F.lit(lat_centroid)).withColumn(
            "long_centroid", F.lit(long_centroid)
        )
        idf_calc = idf_join.withColumn(
            "distance",
            udf_harver_dist(
                F.col(lat_col),
                F.col(long_col),
                F.col("lat_centroid"),
                F.col("long_centroid"),
            ),
        )

        odf = idf_calc.groupby().agg(F.mean("distance").alias("radius_of_gyration"))
    return odf


def reverse_geocoding(idf, lat_col, long_col):
    """
    Reverse the input latitude and longitude of a given DataFrame into address
    Parameters
    ----------
    idf
        Input Dataframe
    lat_col
        Column in the input DataFrame that contains latitude data
    long_col
        Column in the input DataFrame that contains longitude data
    Returns
    -------
    odf : DataFrame
        Output DataFrame, which contains latitude, longitude and address appropriately
    """
    if lat_col not in idf.columns:
        raise TypeError("Invalid input for lat_col")
    if long_col not in idf.columns:
        raise TypeError("Invalid input for long_col")

    idf = recast_column(
        idf, list_of_cols=[lat_col, long_col], list_of_dtypes=["double", "double"]
    )

    invalid = False
    for x in idf.collect():
        if x[lat_col] is None or x[long_col] is None:
            invalid = True
            break

    if invalid:
        warnings.warn("Rows dropped due to invalid longitude and/or latitude values")

    idf = idf.withColumn("lat_null", idf[lat_col].contains("")).withColumn(
        "long_null", idf[long_col].contains("")
    )

    idf = delete_column(
        idf.where((idf["lat_null"]) & (idf["long_null"])), ["lat_null", "long_null"]
    )

    out_of_range = False
    for x in idf.collect():
        if (
            x[lat_col] > 90
            or x[lat_col] < -90
            or x[long_col] > 180
            or x[long_col] < -180
        ):
            out_of_range = True
            break

    if out_of_range:
        warnings.warn(
            "Rows dropped due to longitude and/or latitude values being out of the valid range"
        )

    idf = idf.where(
        ((idf[lat_col] <= 90) & (idf[lat_col] >= -90))
        & ((idf[long_col] <= 180) & (idf[long_col] >= -180))
    )

    def reverse_geocode(lat, long):
        coordinates = (float(lat), float(long))
        location = rg.search(coordinates, mode=1)
        if location:
            return (
                str(location[0]["name"])
                + ","
                + str(location[0]["admin1"])
                + ","
                + str(location[0]["cc"])
            )
        else:
            return "N/A"

    udf_reverse_geocode = F.udf(reverse_geocode)
    odf = (
        idf.withColumn("info", udf_reverse_geocode(F.col(lat_col), F.col(long_col)))
        .select(lat_col, long_col, "info")
        .withColumn("name_of_place", F.split(F.col("info"), ",").getItem(0))
        .withColumn("region", F.split(F.col("info"), ",").getItem(1))
        .withColumn("country_code", F.split(F.col("info"), ",").getItem(2))
        .drop("info")
    )
    return odf<|MERGE_RESOLUTION|>--- conflicted
+++ resolved
@@ -3,10 +3,7 @@
 from pyspark.sql import functions as F
 from pyspark.sql import types as T
 from math import sin, cos, sqrt, atan2, pi, radians
-<<<<<<< HEAD
-=======
 import reverse_geocoder as rg
->>>>>>> a66155f6
 from anovos.data_ingest.data_ingest import recast_column, delete_column
 
 
