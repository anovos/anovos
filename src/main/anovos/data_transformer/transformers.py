--- conflicted
+++ resolved
@@ -313,10 +313,6 @@
     return odf
 
 
-<<<<<<< HEAD
-def cat_to_num_unsupervised(spark, idf, list_of_cols='all', drop_cols=[], method_type=1, index_order='frequencyDesc', cardinality_threshold=100,
-                            pre_existing_model=False, model_path="NA", output_mode='replace', print_impact=False):
-=======
 def cat_to_num_unsupervised(
     spark,
     idf,
@@ -328,10 +324,8 @@
     pre_existing_model=False,
     model_path="NA",
     output_mode="replace",
-    stats_unique={},
     print_impact=False,
 ):
->>>>>>> 27e47422
     """
     :param spark: Spark Session
     :param idf: Input Dataframe
@@ -439,32 +433,15 @@
 
         skipped_cols = []
         for i in list_of_cols:
-<<<<<<< HEAD
-            uniq_cats = odf.select(i + "_vec").rdd.flatMap(lambda x: x).collect()[0].size
-=======
-            if stats_unique == {}:
-                uniq_cats = idf.select(i).distinct().count()
-            else:
-                uniq_cats = (
-                    stats_df.where(F.col("attribute") == i)
-                    .select("unique_values")
-                    .rdd.flatMap(lambda x: x)
-                    .collect()[0]
-                )
->>>>>>> 27e47422
-
+            uniq_cats = odf.select(i + "_vec")
+            .rdd.flatMap(lambda x: x)
+            .collect()[0]
+            .size
             if uniq_cats > cardinality_threshold:
                 skipped_cols.append(i)
                 odf = odf.drop(i + "_vec", i + "_index")
                 continue
-<<<<<<< HEAD
             odf_schema = odf.schema.add(T.StructField("tmp", T.ArrayType(T.IntegerType())))
-=======
-            odf_schema = odf.schema
-            odf_schema = odf_schema.add(
-                T.StructField("tmp", T.ArrayType(T.IntegerType()))
-            )
->>>>>>> 27e47422
             for j in range(0, uniq_cats):
                 odf_schema = odf_schema.add(
                     T.StructField(i + "_" + str(j), T.IntegerType())
