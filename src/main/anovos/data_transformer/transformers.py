--- conflicted
+++ resolved
@@ -69,10 +69,7 @@
     uniqueCount_computation,
 )
 from anovos.data_ingest.data_ingest import read_dataset, recast_column
-<<<<<<< HEAD
 from anovos.shared.utils import ends_with, attributeType_segregation, get_dtype
-=======
-from anovos.shared.utils import attributeType_segregation, get_dtype
 
 # enable_iterative_imputer is prequisite for importing IterativeImputer
 # check the following issue for more details https://github.com/scikit-learn/scikit-learn/issues/16833
@@ -85,7 +82,6 @@
     from tensorflow.keras.layers import Dense, Input, BatchNormalization, LeakyReLU
 
 from ..shared.utils import platform_root_path
->>>>>>> 67e6d98b
 
 
 def attribute_binning(
