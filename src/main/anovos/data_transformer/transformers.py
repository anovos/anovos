--- conflicted
+++ resolved
@@ -1,8 +1,5 @@
 # coding=utf-8
-<<<<<<< HEAD
-
 import pyspark
-=======
 import warnings
 from packaging import version
 
@@ -20,7 +17,6 @@
     from pyspark.ml.feature import OneHotEncoder
 
 from pyspark.ml.linalg import DenseVector
->>>>>>> 17444222
 from pyspark.sql import functions as F
 from pyspark.sql import types as T
 from pyspark.sql.window import Window
