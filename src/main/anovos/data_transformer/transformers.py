--- conflicted
+++ resolved
@@ -44,7 +44,6 @@
 else:
     from pyspark.ml.feature import OneHotEncoder
 
-import tensorflow
 from pyspark.ml.evaluation import RegressionEvaluator
 from pyspark.ml.feature import (
     PCA,
@@ -65,13 +64,6 @@
 from pyspark.sql import types as T
 from pyspark.sql.window import Window
 
-# enable_iterative_imputer is prequisite for importing IterativeImputer
-# check the following issue for more details https://github.com/scikit-learn/scikit-learn/issues/16833
-from sklearn.experimental import enable_iterative_imputer  # noqa
-from sklearn.impute import IterativeImputer, KNNImputer
-from tensorflow.keras.layers import BatchNormalization, Dense, Input, LeakyReLU
-from tensorflow.keras.models import Model, load_model
-
 from anovos.data_analyzer.stats_generator import (
     missingCount_computation,
     uniqueCount_computation,
@@ -79,7 +71,6 @@
 from anovos.data_ingest.data_ingest import read_dataset, recast_column
 from anovos.shared.utils import attributeType_segregation, get_dtype
 
-<<<<<<< HEAD
 # enable_iterative_imputer is prequisite for importing IterativeImputer
 # check the following issue for more details https://github.com/scikit-learn/scikit-learn/issues/16833
 from sklearn.experimental import enable_iterative_imputer  # noqa
@@ -89,9 +80,8 @@
     import tensorflow
     from tensorflow.keras.models import load_model, Model
     from tensorflow.keras.layers import Dense, Input, BatchNormalization, LeakyReLU
-=======
+
 from ..shared.utils import platform_root_path
->>>>>>> 86a5a418
 
 
 def attribute_binning(
