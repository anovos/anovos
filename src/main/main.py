import copy
import subprocess
import sys
import timeit
import yaml
from anovos.data_analyzer import association_evaluator
from anovos.data_analyzer import quality_checker
from anovos.data_analyzer import stats_generator
from anovos.data_drift import drift_detector
from anovos.data_ingest import data_ingest
from anovos.data_report import report_preprocessing
from anovos.data_report.basic_report_generation import anovos_basic_report
from anovos.data_report.report_generation import anovos_report
from anovos.data_report.report_preprocessing import save_stats
from anovos.shared.spark import *


def ETL(args):
    f = getattr(data_ingest, "read_dataset")
    read_args = args.get("read_dataset", None)
    if read_args:
        df = f(spark, **read_args)
    else:
        raise TypeError("Invalid input for reading dataset")

    for key, value in args.items():
        if key != "read_dataset":
            if value != None:
                f = getattr(data_ingest, key)
                if isinstance(value, dict):
                    df = f(df, **value)
                else:
                    df = f(df, value)
    return df


def save(data, write_configs, folder_name, reread=False):
    if write_configs:
        if "file_path" not in write_configs:
            raise TypeError("file path missing for writing data")

        write = copy.deepcopy(write_configs)
        write["file_path"] = write["file_path"] + "/" + folder_name
        data_ingest.write_dataset(data, **write)

        if reread:
            read = copy.deepcopy(write)
            if "file_configs" in read:
                read["file_configs"].pop("repartition", None)
                read["file_configs"].pop("mode", None)
            data = data_ingest.read_dataset(spark, **read)
            return data


def stats_args(all_configs, func):
    stats_configs = all_configs.get("stats_generator", None)
    write_configs = all_configs.get("write_stats", None)
    report_inputPath = ""
    report_configs = all_configs.get("report_preprocessing", None)
    if report_configs != None:
        if "master_path" not in report_configs:
            raise TypeError("Master path missing for saving report statistics")
        else:
            report_inputPath = report_configs.get("master_path")

    output = {}
    if stats_configs:
        mainfunc_to_args = {
            "biasedness_detection": ["stats_mode"],
            "IDness_detection": ["stats_unique"],
            "outlier_detection": ["stats_unique"],
            "correlation_matrix": ["stats_unique"],
            "nullColumns_detection": ["stats_unique", "stats_mode", "stats_missing"],
            "variable_clustering": ["stats_unique", "stats_mode"],
            "charts_to_objects": ["stats_unique"],
        }
        args_to_statsfunc = {
            "stats_unique": "measures_of_cardinality",
            "stats_mode": "measures_of_centralTendency",
            "stats_missing": "measures_of_counts",
        }

        for arg in mainfunc_to_args.get(func, []):
            if report_inputPath:
                output[arg] = {
                    "file_path": (
                        report_inputPath + "/" + args_to_statsfunc[arg] + ".csv"
                    ),
                    "file_type": "csv",
                    "file_configs": {"header": True, "inferSchema": True},
                }
            else:
                if write_configs:
                    read = copy.deepcopy(write_configs)
                    if "file_configs" in read:
                        read["file_configs"].pop("repartition", None)
                        read["file_configs"].pop("mode", None)

                    if read["file_type"] == "csv":
                        read["file_configs"]["inferSchema"] = True

                    read["file_path"] = (
                        read["file_path"]
                        + "/data_analyzer/stats_generator/"
                        + args_to_statsfunc[arg]
                    )
                    output[arg] = read

    return output


def main(all_configs, global_run_type):
    start_main = timeit.default_timer()
    df = ETL(all_configs.get("input_dataset"))

    write_main = all_configs.get("write_main", None)
    write_intermediate = all_configs.get("write_intermediate", None)
    write_stats = all_configs.get("write_stats", None)

    report_inputPath = ""
    report_configs = all_configs.get("report_preprocessing", None)
    if report_configs != None:
        if "master_path" not in report_configs:
            raise TypeError("Master path missing for saving report statistics")
        else:
            report_inputPath = report_configs.get("master_path")

    for key, args in all_configs.items():

        if (key == "concatenate_dataset") & (args != None):
            start = timeit.default_timer()
            idfs = [df]
            for k in [e for e in args.keys() if e not in ("method")]:
                tmp = ETL(args.get(k))
                idfs.append(tmp)
            df = data_ingest.concatenate_dataset(*idfs, method_type=args.get("method"))
            df = save(
                df,
                write_intermediate,
                folder_name="data_ingest/concatenate_dataset",
                reread=True,
            )
            end = timeit.default_timer()
            print(key, ", execution time (in secs) =", round(end - start, 4))
            continue

        if (key == "join_dataset") & (args != None):
            start = timeit.default_timer()
            idfs = [df]
            for k in [e for e in args.keys() if e not in ("join_type", "join_cols")]:
                tmp = ETL(args.get(k))
                idfs.append(tmp)
            df = data_ingest.join_dataset(
                *idfs, join_cols=args.get("join_cols"), join_type=args.get("join_type")
            )
            df = save(
                df,
                write_intermediate,
                folder_name="data_ingest/join_dataset",
                reread=True,
            )
            end = timeit.default_timer()
            print(key, ", execution time (in secs) =", round(end - start, 4))
            continue

        if (
            (key == "anovos_basic_report")
            & (args != None)
            & args.get("basic_report", False)
        ):
            start = timeit.default_timer()
<<<<<<< HEAD
            anovos_basic_report(spark, df, **args.get('report_args', {}), global_run_type=global_run_type)
=======
            anovos_basic_report(
                spark, df, **args.get("report_args", {}), local_or_emr=local_or_emr
            )
>>>>>>> 27e47422
            end = timeit.default_timer()
            print("Basic Report, execution time (in secs) =", round(end - start, 4))
            continue

        if not all_configs.get("anovos_basic_report", {}).get("basic_report", False):
            if (key == "stats_generator") & (args != None):
                for m in args["metric"]:
                    start = timeit.default_timer()
                    print("\n" + m + ": \n")
                    f = getattr(stats_generator, m)
                    df_stats = f(spark, df, **args["metric_args"], print_impact=False)
                    if report_inputPath:
<<<<<<< HEAD
                        save_stats(spark, df_stats, report_inputPath, m, reread=True, run_type=global_run_type).show(100)
=======
                        save_stats(
                            spark,
                            df_stats,
                            report_inputPath,
                            m,
                            reread=True,
                            run_type=local_or_emr,
                        ).show(100)
>>>>>>> 27e47422
                    else:
                        save(
                            df_stats,
                            write_stats,
                            folder_name="data_analyzer/stats_generator/" + m,
                            reread=True,
                        ).show(100)

                    end = timeit.default_timer()
                    print(key, m, ", execution time (in secs) =", round(end - start, 4))

            if (key == "quality_checker") & (args != None):
                for subkey, value in args.items():
                    if value != None:
                        start = timeit.default_timer()
                        print("\n" + subkey + ": \n")
                        f = getattr(quality_checker, subkey)
                        extra_args = stats_args(all_configs, subkey)
                        df, df_stats = f(
                            spark, df, **value, **extra_args, print_impact=False
                        )
                        df = save(
                            df,
                            write_intermediate,
                            folder_name="data_analyzer/quality_checker/"
                            + subkey
                            + "/dataset",
                            reread=True,
                        )
                        if report_inputPath:
<<<<<<< HEAD
                            save_stats(spark, df_stats, report_inputPath, subkey, reread=True,
                                       run_type=global_run_type).show(100)
=======
                            save_stats(
                                spark,
                                df_stats,
                                report_inputPath,
                                subkey,
                                reread=True,
                                run_type=local_or_emr,
                            ).show(100)
>>>>>>> 27e47422
                        else:
                            save(
                                df_stats,
                                write_stats,
                                folder_name="data_analyzer/quality_checker/" + subkey,
                                reread=True,
                            ).show(100)
                        end = timeit.default_timer()
                        print(
                            key,
                            subkey,
                            ", execution time (in secs) =",
                            round(end - start, 4),
                        )

            if (key == "association_evaluator") & (args != None):
                for subkey, value in args.items():
                    if value != None:
                        start = timeit.default_timer()
                        print("\n" + subkey + ": \n")
                        f = getattr(association_evaluator, subkey)
                        extra_args = stats_args(all_configs, subkey)
                        df_stats = f(
                            spark, df, **value, **extra_args, print_impact=False
                        )
                        if report_inputPath:
<<<<<<< HEAD
                            save_stats(spark, df_stats, report_inputPath, subkey, reread=True,
                                       run_type=global_run_type).show(100)
=======
                            save_stats(
                                spark,
                                df_stats,
                                report_inputPath,
                                subkey,
                                reread=True,
                                run_type=local_or_emr,
                            ).show(100)
>>>>>>> 27e47422
                        else:
                            save(
                                df_stats,
                                write_stats,
                                folder_name="data_analyzer/association_evaluator/"
                                + subkey,
                                reread=True,
                            ).show(100)
                        end = timeit.default_timer()
                        print(
                            key,
                            subkey,
                            ", execution time (in secs) =",
                            round(end - start, 4),
                        )

            if (key == "drift_detector") & (args != None):
                for subkey, value in args.items():

                    if (subkey == "drift_statistics") & (value != None):
                        start = timeit.default_timer()
                        if not value["configs"]["pre_existing_source"]:
                            source = ETL(value.get("source_dataset"))
                        else:
                            source = None
                        df_stats = drift_detector.drift_statistics(
                            spark, df, source, **value["configs"], print_impact=False
                        )
                        if report_inputPath:
<<<<<<< HEAD
                            save_stats(spark, df_stats, report_inputPath, subkey, reread=True,
                                       run_type=global_run_type).show(100)
=======
                            save_stats(
                                spark,
                                df_stats,
                                report_inputPath,
                                subkey,
                                reread=True,
                                run_type=local_or_emr,
                            ).show(100)
>>>>>>> 27e47422
                        else:
                            save(
                                df_stats,
                                write_stats,
                                folder_name="drift_detector/drift_statistics",
                                reread=True,
                            ).show(100)
                        end = timeit.default_timer()
                        print(
                            key,
                            subkey,
                            ", execution time (in secs) =",
                            round(end - start, 4),
                        )

                    if (subkey == "stabilityIndex_computation") & (value != None):
                        start = timeit.default_timer()
                        idfs = []
                        for k in [e for e in value.keys() if e not in ("configs")]:
                            tmp = ETL(value.get(k))
                            idfs.append(tmp)
                        df_stats = drift_detector.stabilityIndex_computation(
                            spark, *idfs, **value["configs"], print_impact=False
                        )
                        if report_inputPath:
<<<<<<< HEAD
                            save_stats(spark, df_stats, report_inputPath, subkey, reread=True,
                                       run_type=global_run_type).show(100)
                            appended_metric_path = value['configs'].get("appended_metric_path", "")
                            if appended_metric_path:
                                df_metrics = data_ingest.read_dataset(spark, file_path=appended_metric_path,
                                                                      file_type="csv", file_configs={
                                        "header": True, "mode": 'overwrite'})
                                save_stats(spark, df_metrics, report_inputPath, "stabilityIndex_metrics", reread=True,
                                           run_type=global_run_type).show(100)
=======
                            save_stats(
                                spark,
                                df_stats,
                                report_inputPath,
                                subkey,
                                reread=True,
                                run_type=local_or_emr,
                            ).show(100)
                            appended_metric_path = value["configs"].get(
                                "appended_metric_path", ""
                            )
                            if appended_metric_path:
                                df_metrics = data_ingest.read_dataset(
                                    spark,
                                    file_path=appended_metric_path,
                                    file_type="csv",
                                    file_configs={"header": True, "mode": "overwrite"},
                                )
                                save_stats(
                                    spark,
                                    df_metrics,
                                    report_inputPath,
                                    "stabilityIndex_metrics",
                                    reread=True,
                                    run_type=local_or_emr,
                                ).show(100)
>>>>>>> 27e47422
                        else:
                            save(
                                df_stats,
                                write_stats,
                                folder_name="drift_detector/stability_index",
                                reread=True,
                            ).show(100)
                        end = timeit.default_timer()
                        print(
                            key,
                            subkey,
                            ", execution time (in secs) =",
                            round(end - start, 4),
                        )

                print(
                    "execution time w/o report (in sec) =", round(end - start_main, 4)
                )

            if (key == "report_preprocessing") & (args != None):
                for subkey, value in args.items():
                    if (subkey == "charts_to_objects") & (value != None):
                        start = timeit.default_timer()
                        f = getattr(report_preprocessing, subkey)
                        extra_args = stats_args(all_configs, subkey)
<<<<<<< HEAD
                        f(spark, df, **value, **extra_args, master_path=report_inputPath, run_type=global_run_type)
                        end = timeit.default_timer()
                        print(key, subkey, ", execution time (in secs) =", round(end - start, 4))

            if (key == 'report_generation') & (args != None):
                anovos_report(**args, run_type=global_run_type)
=======
                        f(
                            spark,
                            df,
                            **value,
                            **extra_args,
                            master_path=report_inputPath,
                            run_type=local_or_emr
                        )
                        end = timeit.default_timer()
                        print(
                            key,
                            subkey,
                            ", execution time (in secs) =",
                            round(end - start, 4),
                        )

            if (key == "report_generation") & (args != None):
                anovos_report(**args, run_type=local_or_emr)
>>>>>>> 27e47422

    save(df, write_main, folder_name="final_dataset", reread=False)


if __name__ == "__main__":
    config_path = sys.argv[1]
    global_run_type = sys.argv[2]

<<<<<<< HEAD
    if global_run_type == 'local' or 'databricks':
        config_file = open(config_path, 'r')
    elif global_run_type == "emr":
        bash_cmd = "aws s3 cp " + config_path + " config.yaml"
        output = subprocess.check_output(['bash', '-c', bash_cmd])
        config_file = open('config.yaml', 'r')
    else:
        raise ValueError("Invalid global_run_type")
=======
    if local_or_emr == "local":
        config_file = open(config_path, "r")
    else:
        bash_cmd = "aws s3 cp " + config_path + " config.yaml"
        output = subprocess.check_output(["bash", "-c", bash_cmd])
        config_file = open("config.yaml", "r")
>>>>>>> 27e47422

    all_configs = yaml.load(config_file, yaml.SafeLoader)
    main(all_configs, global_run_type)<|MERGE_RESOLUTION|>--- conflicted
+++ resolved
@@ -169,13 +169,11 @@
             & args.get("basic_report", False)
         ):
             start = timeit.default_timer()
-<<<<<<< HEAD
             anovos_basic_report(spark, df, **args.get('report_args', {}), global_run_type=global_run_type)
-=======
+
             anovos_basic_report(
-                spark, df, **args.get("report_args", {}), local_or_emr=local_or_emr
+                spark, df, **args.get("report_args", {}), global_run_type=global_run_type
             )
->>>>>>> 27e47422
             end = timeit.default_timer()
             print("Basic Report, execution time (in secs) =", round(end - start, 4))
             continue
@@ -188,18 +186,15 @@
                     f = getattr(stats_generator, m)
                     df_stats = f(spark, df, **args["metric_args"], print_impact=False)
                     if report_inputPath:
-<<<<<<< HEAD
                         save_stats(spark, df_stats, report_inputPath, m, reread=True, run_type=global_run_type).show(100)
-=======
                         save_stats(
                             spark,
                             df_stats,
                             report_inputPath,
                             m,
                             reread=True,
-                            run_type=local_or_emr,
+                            run_type=global_run_type,
                         ).show(100)
->>>>>>> 27e47422
                     else:
                         save(
                             df_stats,
@@ -230,19 +225,16 @@
                             reread=True,
                         )
                         if report_inputPath:
-<<<<<<< HEAD
                             save_stats(spark, df_stats, report_inputPath, subkey, reread=True,
                                        run_type=global_run_type).show(100)
-=======
                             save_stats(
                                 spark,
                                 df_stats,
                                 report_inputPath,
                                 subkey,
                                 reread=True,
-                                run_type=local_or_emr,
-                            ).show(100)
->>>>>>> 27e47422
+                                run_type=global_run_type,
+                            ).show(100)
                         else:
                             save(
                                 df_stats,
@@ -269,19 +261,16 @@
                             spark, df, **value, **extra_args, print_impact=False
                         )
                         if report_inputPath:
-<<<<<<< HEAD
                             save_stats(spark, df_stats, report_inputPath, subkey, reread=True,
                                        run_type=global_run_type).show(100)
-=======
                             save_stats(
                                 spark,
                                 df_stats,
                                 report_inputPath,
                                 subkey,
                                 reread=True,
-                                run_type=local_or_emr,
-                            ).show(100)
->>>>>>> 27e47422
+                                run_type=global_run_type,
+                            ).show(100)
                         else:
                             save(
                                 df_stats,
@@ -311,19 +300,16 @@
                             spark, df, source, **value["configs"], print_impact=False
                         )
                         if report_inputPath:
-<<<<<<< HEAD
                             save_stats(spark, df_stats, report_inputPath, subkey, reread=True,
                                        run_type=global_run_type).show(100)
-=======
                             save_stats(
                                 spark,
                                 df_stats,
                                 report_inputPath,
                                 subkey,
                                 reread=True,
-                                run_type=local_or_emr,
-                            ).show(100)
->>>>>>> 27e47422
+                                run_type=global_run_type,
+                            ).show(100)
                         else:
                             save(
                                 df_stats,
@@ -349,7 +335,6 @@
                             spark, *idfs, **value["configs"], print_impact=False
                         )
                         if report_inputPath:
-<<<<<<< HEAD
                             save_stats(spark, df_stats, report_inputPath, subkey, reread=True,
                                        run_type=global_run_type).show(100)
                             appended_metric_path = value['configs'].get("appended_metric_path", "")
@@ -359,14 +344,13 @@
                                         "header": True, "mode": 'overwrite'})
                                 save_stats(spark, df_metrics, report_inputPath, "stabilityIndex_metrics", reread=True,
                                            run_type=global_run_type).show(100)
-=======
                             save_stats(
                                 spark,
                                 df_stats,
                                 report_inputPath,
                                 subkey,
                                 reread=True,
-                                run_type=local_or_emr,
+                                run_type=global_run_type,
                             ).show(100)
                             appended_metric_path = value["configs"].get(
                                 "appended_metric_path", ""
@@ -384,9 +368,8 @@
                                     report_inputPath,
                                     "stabilityIndex_metrics",
                                     reread=True,
-                                    run_type=local_or_emr,
+                                    run_type=global_run_type,
                                 ).show(100)
->>>>>>> 27e47422
                         else:
                             save(
                                 df_stats,
@@ -412,21 +395,19 @@
                         start = timeit.default_timer()
                         f = getattr(report_preprocessing, subkey)
                         extra_args = stats_args(all_configs, subkey)
-<<<<<<< HEAD
                         f(spark, df, **value, **extra_args, master_path=report_inputPath, run_type=global_run_type)
                         end = timeit.default_timer()
                         print(key, subkey, ", execution time (in secs) =", round(end - start, 4))
 
             if (key == 'report_generation') & (args != None):
                 anovos_report(**args, run_type=global_run_type)
-=======
                         f(
                             spark,
                             df,
                             **value,
                             **extra_args,
                             master_path=report_inputPath,
-                            run_type=local_or_emr
+                            run_type=global_run_type
                         )
                         end = timeit.default_timer()
                         print(
@@ -437,8 +418,7 @@
                         )
 
             if (key == "report_generation") & (args != None):
-                anovos_report(**args, run_type=local_or_emr)
->>>>>>> 27e47422
+                anovos_report(**args, run_type=global_run_type)
 
     save(df, write_main, folder_name="final_dataset", reread=False)
 
@@ -447,7 +427,6 @@
     config_path = sys.argv[1]
     global_run_type = sys.argv[2]
 
-<<<<<<< HEAD
     if global_run_type == 'local' or 'databricks':
         config_file = open(config_path, 'r')
     elif global_run_type == "emr":
@@ -456,14 +435,14 @@
         config_file = open('config.yaml', 'r')
     else:
         raise ValueError("Invalid global_run_type")
-=======
-    if local_or_emr == "local":
+    if global_run_type == 'local' or 'databricks':
         config_file = open(config_path, "r")
-    else:
+    elif global_run_type == "emr":
         bash_cmd = "aws s3 cp " + config_path + " config.yaml"
         output = subprocess.check_output(["bash", "-c", bash_cmd])
         config_file = open("config.yaml", "r")
->>>>>>> 27e47422
+    else:
+        raise ValueError("Invalid global_run_type")
 
     all_configs = yaml.load(config_file, yaml.SafeLoader)
     main(all_configs, global_run_type)