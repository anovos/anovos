--- conflicted
+++ resolved
@@ -1,577 +1,9 @@
 import sys
-<<<<<<< HEAD
 import json
-import timeit
-import yaml
-from loguru import logger
-from anovos.data_ingest import data_ingest
-from anovos.data_ingest.ts_auto_detection import ts_preprocess
-from anovos.data_analyzer import association_evaluator
-from anovos.data_analyzer import quality_checker
-from anovos.data_analyzer import stats_generator
-from anovos.data_analyzer.ts_analyzer import ts_analyzer
-from anovos.data_transformer import transformers
-from anovos.data_report import report_preprocessing
-from anovos.data_report.basic_report_generation import anovos_basic_report
-from anovos.data_report.report_generation import anovos_report
-from anovos.data_report.report_preprocessing import save_stats
-from anovos.drift import detector as ddetector
-from anovos.shared.spark import spark
-
-
-def ETL(args):
-    f = getattr(data_ingest, "read_dataset")
-    read_args = args.get("read_dataset", None)
-    if read_args:
-        df = f(spark, **read_args)
-    else:
-        raise TypeError("Invalid input for reading dataset")
-
-    for key, value in args.items():
-        if key != "read_dataset":
-            if value is not None:
-                f = getattr(data_ingest, key)
-                if isinstance(value, dict):
-                    df = f(df, **value)
-                else:
-                    df = f(df, value)
-    return df
-
-
-def save(data, write_configs, folder_name, reread=False):
-    if write_configs:
-        if "file_path" not in write_configs:
-            raise TypeError("file path missing for writing data")
-
-        write = copy.deepcopy(write_configs)
-        write["file_path"] = write["file_path"] + "/" + folder_name
-        data_ingest.write_dataset(data, **write)
-
-        if reread:
-            read = copy.deepcopy(write)
-            if "file_configs" in read:
-                read["file_configs"].pop("repartition", None)
-                read["file_configs"].pop("mode", None)
-            data = data_ingest.read_dataset(spark, **read)
-            return data
-
-
-def stats_args(all_configs, func):
-    stats_configs = all_configs.get("stats_generator", None)
-    write_configs = all_configs.get("write_stats", None)
-    report_input_path = ""
-    report_configs = all_configs.get("report_preprocessing", None)
-    if report_configs is not None:
-        if "master_path" not in report_configs:
-            raise TypeError("Master path missing for saving report statistics")
-        else:
-            report_input_path = report_configs.get("master_path")
-
-    result = {}
-    if stats_configs:
-        mainfunc_to_args = {
-            "biasedness_detection": ["stats_mode"],
-            "IDness_detection": ["stats_unique"],
-            "outlier_detection": ["stats_unique"],
-            "correlation_matrix": ["stats_unique"],
-            "nullColumns_detection": ["stats_unique", "stats_mode", "stats_missing"],
-            "variable_clustering": ["stats_unique", "stats_mode"],
-            "charts_to_objects": ["stats_unique"],
-            "cat_to_num_unsupervised": ["stats_unique"],
-            "PCA_latentFeatures": ["stats_missing"],
-            "autoencoder_latentFeatures": ["stats_missing"],
-        }
-        args_to_statsfunc = {
-            "stats_unique": "measures_of_cardinality",
-            "stats_mode": "measures_of_centralTendency",
-            "stats_missing": "measures_of_counts",
-        }
-
-        for arg in mainfunc_to_args.get(func, []):
-            if not report_input_path:
-                if write_configs:
-                    read = copy.deepcopy(write_configs)
-                    if "file_configs" in read:
-                        read["file_configs"].pop("repartition", None)
-                        read["file_configs"].pop("mode", None)
-
-                    if read["file_type"] == "csv":
-                        read["file_configs"]["inferSchema"] = True
-
-                    read["file_path"] = (
-                        read["file_path"]
-                        + "/data_analyzer/stats_generator/"
-                        + args_to_statsfunc[arg]
-                    )
-                    result[arg] = read
-            else:
-                result[arg] = {
-                    "file_path": (
-                        report_input_path + "/" + args_to_statsfunc[arg] + ".csv"
-                    ),
-                    "file_type": "csv",
-                    "file_configs": {"header": True, "inferSchema": True},
-                }
-
-    return result
-
-
-def main(all_configs, run_type, auth_key_val):
-    if run_type == "ak8s":
-        conf = spark.sparkContext._jsc.hadoopConfiguration()
-        conf.set("fs.wasbs.impl", "org.apache.hadoop.fs.azure.NativeAzureFileSystem")
-
-        # Set credentials using auth_key_val
-        for key, value in auth_key_val.items():
-            spark.conf.set(key, value)
-            auth_key = value
-    else:
-        auth_key = "NA"
-
-    start_main = timeit.default_timer()
-    df = ETL(all_configs.get("input_dataset"))
-
-    write_main = all_configs.get("write_main", None)
-    write_intermediate = all_configs.get("write_intermediate", None)
-    write_stats = all_configs.get("write_stats", None)
-
-    report_input_path = ""
-    report_configs = all_configs.get("report_preprocessing", None)
-    if report_configs is not None:
-        if "master_path" not in report_configs:
-            raise TypeError("Master path missing for saving report statistics")
-        else:
-            report_input_path = report_configs.get("master_path")
-
-    for key, args in all_configs.items():
-
-        if (key == "concatenate_dataset") & (args is not None):
-            start = timeit.default_timer()
-            idfs = [df]
-            for k in [e for e in args.keys() if e not in ("method")]:
-                tmp = ETL(args.get(k))
-                idfs.append(tmp)
-            df = data_ingest.concatenate_dataset(*idfs, method_type=args.get("method"))
-            df = save(
-                df,
-                write_intermediate,
-                folder_name="data_ingest/concatenate_dataset",
-                reread=True,
-            )
-            end = timeit.default_timer()
-            logger.info(f"{key}: execution time (in secs) = {round(end - start, 4)}")
-            continue
-
-        if (key == "join_dataset") & (args is not None):
-            start = timeit.default_timer()
-            idfs = [df]
-            for k in [e for e in args.keys() if e not in ("join_type", "join_cols")]:
-                tmp = ETL(args.get(k))
-                idfs.append(tmp)
-            df = data_ingest.join_dataset(
-                *idfs, join_cols=args.get("join_cols"), join_type=args.get("join_type")
-            )
-            df = save(
-                df,
-                write_intermediate,
-                folder_name="data_ingest/join_dataset",
-                reread=True,
-            )
-            end = timeit.default_timer()
-            logger.info(f"{key}: execution time (in secs) = {round(end - start, 4)}")
-            continue
-
-        if (key == "timeseries_analyzer") & (args is not None):
-
-            auto_detection_flag = args.get("auto_detection", False)
-            id_col = args.get("id_col", None)
-            tz_val = args.get("tz_offset", None)
-            inspection_flag = args.get("inspection", False)
-            analysis_level = args.get("analysis_level", None)
-            max_days_limit = args.get("max_days", None)
-
-            if auto_detection_flag:
-                start = timeit.default_timer()
-                df = ts_preprocess(
-                    spark,
-                    df,
-                    id_col,
-                    output_path=report_input_path,
-                    tz_offset=tz_val,
-                    run_type=run_type,
-                    auth_key=auth_key,
-                )
-                end = timeit.default_timer()
-                logger.info(
-                    f"{key}, auto_detection: execution time (in secs) ={round(end - start, 4)}"
-                )
-
-            if inspection_flag:
-                start = timeit.default_timer()
-                ts_analyzer(
-                    spark,
-                    df,
-                    id_col,
-                    max_days=max_days_limit,
-                    output_path=report_input_path,
-                    output_type=analysis_level,
-                    tz_offset=tz_val,
-                    run_type=run_type,
-                    auth_key=auth_key,
-                )
-                end = timeit.default_timer()
-                logger.info(
-                    f"{key}, inspection: execution time (in secs) ={round(end - start, 4)}"
-                )
-            continue
-
-        if (
-            (key == "anovos_basic_report")
-            & (args is not None)
-            & args.get("basic_report", False)
-        ):
-            start = timeit.default_timer()
-            anovos_basic_report(
-                spark,
-                df,
-                **args.get("report_args", {}),
-                run_type=run_type,
-                auth_key=auth_key,
-            )
-            end = timeit.default_timer()
-            logger.info(
-                f"Basic Report: execution time (in secs) ={round(end - start, 4)}"
-            )
-            continue
-
-        if not all_configs.get("anovos_basic_report", {}).get("basic_report", False):
-            if (key == "stats_generator") & (args is not None):
-                for m in args["metric"]:
-                    start = timeit.default_timer()
-                    print("\n" + m + ": \n")
-                    f = getattr(stats_generator, m)
-                    df_stats = f(spark, df, **args["metric_args"], print_impact=False)
-                    if report_input_path:
-                        save_stats(
-                            spark,
-                            df_stats,
-                            report_input_path,
-                            m,
-                            reread=True,
-                            run_type=run_type,
-                            auth_key=auth_key,
-                        ).show(100)
-                    else:
-                        save(
-                            df_stats,
-                            write_stats,
-                            folder_name="data_analyzer/stats_generator/" + m,
-                            reread=True,
-                        ).show(100)
-
-                    end = timeit.default_timer()
-                    logger.info(
-                        f"{key}, {m}: execution time (in secs) ={round(end - start, 4)}"
-                    )
-
-            if (key == "quality_checker") & (args is not None):
-                for subkey, value in args.items():
-                    if value is not None:
-                        start = timeit.default_timer()
-                        print("\n" + subkey + ": \n")
-                        f = getattr(quality_checker, subkey)
-                        extra_args = stats_args(all_configs, subkey)
-                        if subkey == "nullColumns_detection":
-                            if "invalidEntries_detection" in args.keys():
-                                if args.get("invalidEntries_detection").get(
-                                    "treatment", None
-                                ):
-                                    extra_args["stats_missing"] = {}
-                            if "outlier_detection" in args.keys():
-                                if args.get("outlier_detection").get("treatment", None):
-                                    if (
-                                        args.get("outlier_detection").get(
-                                            "treatment_method", None
-                                        )
-                                        == "null_replacement"
-                                    ):
-                                        extra_args["stats_missing"] = {}
-                        df, df_stats = f(
-                            spark, df, **value, **extra_args, print_impact=False
-                        )
-                        df = save(
-                            df,
-                            write_intermediate,
-                            folder_name="data_analyzer/quality_checker/"
-                            + subkey
-                            + "/dataset",
-                            reread=True,
-                        )
-                        if report_input_path:
-                            save_stats(
-                                spark,
-                                df_stats,
-                                report_input_path,
-                                subkey,
-                                reread=True,
-                                run_type=run_type,
-                                auth_key=auth_key,
-                            ).show(100)
-                        else:
-                            save(
-                                df_stats,
-                                write_stats,
-                                folder_name="data_analyzer/quality_checker/" + subkey,
-                                reread=True,
-                            ).show(100)
-                        end = timeit.default_timer()
-                        logger.info(
-                            f"{key}, {subkey}: execution time (in secs) ={round(end - start, 4)}"
-                        )
-
-            if (key == "association_evaluator") & (args is not None):
-                for subkey, value in args.items():
-                    if value is not None:
-                        start = timeit.default_timer()
-                        print("\n" + subkey + ": \n")
-                        f = getattr(association_evaluator, subkey)
-                        extra_args = stats_args(all_configs, subkey)
-                        df_stats = f(
-                            spark, df, **value, **extra_args, print_impact=False
-                        )
-                        if report_input_path:
-                            save_stats(
-                                spark,
-                                df_stats,
-                                report_input_path,
-                                subkey,
-                                reread=True,
-                                run_type=run_type,
-                                auth_key=auth_key,
-                            ).show(100)
-                        else:
-                            save(
-                                df_stats,
-                                write_stats,
-                                folder_name="data_analyzer/association_evaluator/"
-                                + subkey,
-                                reread=True,
-                            ).show(100)
-                        end = timeit.default_timer()
-                        logger.info(
-                            f"{key}, {subkey}: execution time (in secs) ={round(end - start, 4)}"
-                        )
-
-            if (key == "drift_detector") & (args is not None):
-                for subkey, value in args.items():
-
-                    if (subkey == "drift_statistics") & (value is not None):
-                        start = timeit.default_timer()
-                        if not value["configs"]["pre_existing_source"]:
-                            source = ETL(value.get("source_dataset"))
-                        else:
-                            source = None
-
-                        logger.info(
-                            f"running drift statistics detector using {value['configs']}"
-                        )
-                        df_stats = ddetector.statistics(
-                            spark,
-                            df,
-                            source,
-                            **value["configs"],
-                            run_type=run_type,
-                            print_impact=False,
-                        )
-                        if report_input_path:
-                            save_stats(
-                                spark,
-                                df_stats,
-                                report_input_path,
-                                subkey,
-                                reread=True,
-                                run_type=run_type,
-                                auth_key=auth_key,
-                            ).show(100)
-                        else:
-                            save(
-                                df_stats,
-                                write_stats,
-                                folder_name="drift_detector/drift_statistics",
-                                reread=True,
-                            ).show(100)
-                        end = timeit.default_timer()
-                        logger.info(
-                            f"{key}, {subkey}: execution time (in secs) ={round(end - start, 4)}"
-                        )
-
-                    if (subkey == "stability_index") & (value is not None):
-                        start = timeit.default_timer()
-                        idfs = []
-                        for k in [e for e in value.keys() if e not in ("configs")]:
-                            tmp = ETL(value.get(k))
-                            idfs.append(tmp)
-                        df_stats = ddetector.stability_index_computation(
-                            spark, *idfs, **value["configs"], print_impact=False
-                        )
-                        if report_input_path:
-                            save_stats(
-                                spark,
-                                df_stats,
-                                report_input_path,
-                                subkey,
-                                reread=True,
-                                run_type=run_type,
-                                auth_key=auth_key,
-                            ).show(100)
-                            appended_metric_path = value["configs"].get(
-                                "appended_metric_path", ""
-                            )
-                            if appended_metric_path:
-                                df_metrics = data_ingest.read_dataset(
-                                    spark,
-                                    file_path=appended_metric_path,
-                                    file_type="csv",
-                                    file_configs={"header": True, "mode": "overwrite"},
-                                )
-                                save_stats(
-                                    spark,
-                                    df_metrics,
-                                    report_input_path,
-                                    "stabilityIndex_metrics",
-                                    reread=True,
-                                    run_type=run_type,
-                                    auth_key=auth_key,
-                                ).show(100)
-                        else:
-                            save(
-                                df_stats,
-                                write_stats,
-                                folder_name="drift_detector/stability_index",
-                                reread=True,
-                            ).show(100)
-                        end = timeit.default_timer()
-                        logger.info(
-                            f"{key}, {subkey}: execution time (in secs) ={round(end - start, 4)}"
-                        )
-
-                logger.info(
-                    f"execution time w/o report (in sec) ={round(end - start_main, 4)}"
-                )
-
-            if (key == "transformers") & (args is not None):
-                for subkey, value in args.items():
-                    if value is not None:
-                        for subkey2, value2 in value.items():
-                            if value2 is not None:
-                                start = timeit.default_timer()
-                                print("\n" + subkey2 + ": \n")
-                                f = getattr(transformers, subkey2)
-                                extra_args = stats_args(all_configs, subkey2)
-                                if subkey2 in (
-                                    "cat_to_num_supervised",
-                                    "imputation_sklearn",
-                                    "autoencoder_latentFeatures",
-                                    "auto_imputation",
-                                    "PCA_latentFeatures",
-                                ):
-                                    extra_args["run_type"] = run_type
-                                    extra_args["auth_key"] = auth_key
-                                if subkey2 in (
-                                    "normalization",
-                                    "feature_transformation",
-                                    "boxcox_transformation",
-                                    "expression_parser",
-                                ):
-                                    df_transformed = f(
-                                        df, **value2, **extra_args, print_impact=True
-                                    )
-                                else:
-                                    df_transformed = f(
-                                        spark,
-                                        df,
-                                        **value2,
-                                        **extra_args,
-                                        print_impact=True,
-                                    )
-                                df = save(
-                                    df_transformed,
-                                    write_intermediate,
-                                    folder_name="data_transformer/transformers/"
-                                    + subkey2,
-                                    reread=True,
-                                )
-                                end = timeit.default_timer()
-                                logger.info(
-                                    f"{key}, {subkey2}: execution time (in secs) ={round(end - start, 4)}"
-                                )
-
-            if (key == "report_preprocessing") & (args is not None):
-                for subkey, value in args.items():
-                    if (subkey == "charts_to_objects") & (value is not None):
-                        start = timeit.default_timer()
-                        f = getattr(report_preprocessing, subkey)
-                        extra_args = stats_args(all_configs, subkey)
-                        f(
-                            spark,
-                            df,
-                            **value,
-                            **extra_args,
-                            master_path=report_input_path,
-                            run_type=run_type,
-                            auth_key=auth_key,
-                        )
-                        end = timeit.default_timer()
-                        logger.info(
-                            f"{key}, {subkey}: execution time (in secs) ={round(end - start, 4)}"
-                        )
-
-            if (key == "report_generation") & (args is not None):
-                start = timeit.default_timer()
-                timeseries_analyzer = all_configs.get("timeseries_analyzer", None)
-                if timeseries_analyzer:
-                    analysis_level = timeseries_analyzer.get("analysis_level", None)
-                else:
-                    analysis_level = None
-                anovos_report(
-                    **args,
-                    run_type=run_type,
-                    output_type=analysis_level,
-                    auth_key=auth_key,
-                )
-                end = timeit.default_timer()
-                logger.info(
-                    f"{key}, full_report: execution time (in secs) ={round(end - start, 4)}"
-                )
-
-    save(df, write_main, folder_name="final_dataset", reread=False)
-
-
-if __name__ == "__main__":
-    config_path = sys.argv[1]
-    run_type = sys.argv[2]
-    if len(sys.argv) == 4:
-        auth_key_val = json.loads(sys.argv[3])
-    else:
-        auth_key_val = {}
-
-    if run_type in ("local", "databricks", "ak8s"):
-        config_file = open(config_path, "r")
-    elif run_type == "emr":
-        bash_cmd = "aws s3 cp " + config_path + " config.yaml"
-        output = subprocess.check_output(["bash", "-c", bash_cmd])
-        config_file = open("config.yaml", "r")
-    else:
-        raise ValueError("Invalid run_type")
-
-    if run_type == "ak8s" and auth_key_val == {}:
-        raise ValueError("Invalid auth key for run_type")
-
-    all_configs = yaml.load(config_file, yaml.SafeLoader)
-    main(all_configs, run_type, auth_key_val)
-=======
 
 from anovos import workflow
 
-workflow.run(config_path=sys.argv[1], run_type=sys.argv[2])
->>>>>>> 73e63229
+if len(sys.argv) == 4:
+    workflow.run(config_path=sys.argv[1], run_type=sys.argv[2], auth_key_val=json.loads(sys.argv[3]))
+else:
+    workflow.run(config_path=sys.argv[1], run_type=sys.argv[2])