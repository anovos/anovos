import os

import pytest
import platform
from pyspark.sql import functions as F
from pyspark.sql import SparkSession
from pytest import approx


from anovos.data_ingest.data_ingest import read_dataset
from anovos.data_transformer.transformers import (
    IQR_standardization,
    PCA_latentFeatures,
    attribute_binning,
    auto_imputation,
    autoencoder_latentFeatures,
    boxcox_transformation,
    cat_to_num_supervised,
    cat_to_num_unsupervised,
    feature_transformation,
    imputation_matrixFactorization,
    imputation_MMM,
    imputation_sklearn,
    monotonic_binning,
    normalization,
    outlier_categories,
    z_standardization,
)

@pytest.fixture
def df(spark_session: SparkSession):
    sample_parquet = "./data/test_dataset/part-00001-3eb0f7bb-05c2-46ec-8913-23ba231d2734-c000.snappy.parquet"
    df = read_dataset(spark_session, sample_parquet, "parquet")
    return df


# binning
def test_attribute_binning(spark_session):
    df = read_dataset(spark_session, sample_parquet, "parquet")
    odf = attribute_binning(
        spark_session,
        df,
        list_of_cols=["age", "fnlwgt", "hours-per-week"],
        bin_size=20,
        model_path="unit_testing/models/",
    )
    assert len(odf.columns) == 17
    odf_min_dict = (
        odf.describe().where(F.col("summary") == "min").toPandas().to_dict("list")
    )
    odf_max_dict = (
        odf.describe().where(F.col("summary") == "max").toPandas().to_dict("list")
    )
    assert round(float(odf_min_dict["age"][0])) == 1
    assert round(float(odf_min_dict["fnlwgt"][0])) == 1
    assert round(float(odf_min_dict["hours-per-week"][0])) == 1
    assert round(float(odf_min_dict["logfnl"][0])) != 1
    assert round(float(odf_max_dict["age"][0])) == 20
    assert round(float(odf_max_dict["fnlwgt"][0])) == 20
    assert round(float(odf_max_dict["hours-per-week"][0])) == 20
    assert round(float(odf_max_dict["logfnl"][0])) != 20

    try:
        odf = attribute_binning(
            spark_session,
            df,
            list_of_cols=["education-num"],
            bin_size=20,
            pre_existing_model=True,
            model_path="unit_testing/models/",
        )
    except Exception as error:
        assert str(error) == "list index out of range"

    odf = attribute_binning(spark_session, df, list_of_cols=[], bin_size=20)
    odf_min_dict = (
        odf.describe().where(F.col("summary") == "min").toPandas().to_dict("list")
    )
    odf_max_dict = (
        odf.describe().where(F.col("summary") == "max").toPandas().to_dict("list")
    )
    df_min_dict = (
        df.describe().where(F.col("summary") == "min").toPandas().to_dict("list")
    )
    df_max_dict = (
        df.describe().where(F.col("summary") == "max").toPandas().to_dict("list")
    )
    assert round(float(odf_min_dict["age"][0])) == round(float(df_min_dict["age"][0]))
    assert round(float(odf_min_dict["fnlwgt"][0])) == round(
        float(df_min_dict["fnlwgt"][0])
    )
    assert round(float(odf_max_dict["age"][0])) == round(float(df_max_dict["age"][0]))
    assert round(float(odf_max_dict["fnlwgt"][0])) == round(
        float(df_max_dict["fnlwgt"][0])
    )

    odf = attribute_binning(
        spark_session,
        df,
        list_of_cols=["age", "fnlwgt", "hours-per-week"],
        bin_size=20,
        output_mode="append",
    )
    assert len(odf.columns) == 20


def test_monotonic_binning(spark_session):
    df = read_dataset(spark_session, sample_parquet, "parquet")
    odf = monotonic_binning(
        spark_session,
        df,
        list_of_cols=["age", "fnlwgt", "hours-per-week"],
        label_col="income",
        event_label="<=50K",
        bin_method="equal_range",
        bin_size=10,
    )
    assert len(odf.columns) == 17
    odf_min_dict = (
        odf.describe().where(F.col("summary") == "min").toPandas().to_dict("list")
    )
    odf_max_dict = (
        odf.describe().where(F.col("summary") == "max").toPandas().to_dict("list")
    )
    assert round(float(odf_min_dict["age"][0])) == 1
    assert round(float(odf_min_dict["fnlwgt"][0])) == 1
    assert round(float(odf_min_dict["hours-per-week"][0])) == 1
    assert round(float(odf_min_dict["logfnl"][0])) != 1
    assert round(float(odf_max_dict["age"][0])) == 10
    assert round(float(odf_max_dict["fnlwgt"][0])) == 10
    assert round(float(odf_max_dict["hours-per-week"][0])) == 10
    assert round(float(odf_max_dict["logfnl"][0])) != 10

    odf = monotonic_binning(
        spark_session,
        df,
        list_of_cols=[],
        label_col="income",
        event_label="<=50K",
        bin_method="equal_range",
        bin_size=10,
    )
    odf_min_dict = (
        odf.describe().where(F.col("summary") == "min").toPandas().to_dict("list")
    )
    odf_max_dict = (
        odf.describe().where(F.col("summary") == "max").toPandas().to_dict("list")
    )
    df_min_dict = (
        df.describe().where(F.col("summary") == "min").toPandas().to_dict("list")
    )
    df_max_dict = (
        df.describe().where(F.col("summary") == "max").toPandas().to_dict("list")
    )
    assert round(float(odf_min_dict["age"][0])) == round(float(df_min_dict["age"][0]))
    assert round(float(odf_min_dict["fnlwgt"][0])) == round(
        float(df_min_dict["fnlwgt"][0])
    )
    assert round(float(odf_max_dict["age"][0])) == round(float(df_max_dict["age"][0]))
    assert round(float(odf_max_dict["fnlwgt"][0])) == round(
        float(df_max_dict["fnlwgt"][0])
    )

    odf = monotonic_binning(
        spark_session,
        df,
        list_of_cols=["age", "fnlwgt", "hours-per-week"],
        label_col="income",
        event_label="<=50K",
        bin_method="equal_range",
        bin_size=10,
        output_mode="append",
    )
    assert len(odf.columns) == 20


# scaling
def test_z_standardization(spark_session, df):
    odf = z_standardization(
        spark_session,
        df,
        list_of_cols=["age", "fnlwgt", "hours-per-week"],
        model_path="unit_testing/models/",
    )
    assert len(odf.columns) == 17
    odf_stddev_dict = (
        odf.describe().where(F.col("summary") == "stddev").toPandas().to_dict("list")
    )
    assert round(float(odf_stddev_dict["age"][0])) == 1.0
    assert round(float(odf_stddev_dict["fnlwgt"][0])) == 1.0
    assert round(float(odf_stddev_dict["hours-per-week"][0])) == 1.0

    try:
        odf = z_standardization(
            spark_session,
            df,
            list_of_cols=["education-num"],
            pre_existing_model=True,
            model_path="unit_testing/models/",
        )
    except Exception as error:
        assert str(error) == "list index out of range"

    odf = z_standardization(spark_session, df, list_of_cols=[])
    odf_stddev_dict = (
        odf.describe().where(F.col("summary") == "stddev").toPandas().to_dict("list")
    )
    assert round(float(odf_stddev_dict["age"][0])) != 1.0
    assert round(float(odf_stddev_dict["fnlwgt"][0])) != 1.0
    assert round(float(odf_stddev_dict["hours-per-week"][0])) != 1.0

    odf = z_standardization(
        spark_session,
        df,
        list_of_cols=["age", "fnlwgt", "hours-per-week"],
        output_mode="append",
    )
    assert len(odf.columns) == 20


def test_IQR_standardization(spark_session, df):
    odf = IQR_standardization(
        spark_session,
        df,
        list_of_cols=["age", "fnlwgt", "hours-per-week"],
        model_path="unit_testing/models/",
    )
    assert len(odf.columns) == 17
    odf_median_dict = (
        odf.summary().where(F.col("summary") == "50%").toPandas().to_dict("list")
    )
    assert round(float(odf_median_dict["age"][0])) == 0.0
    assert round(float(odf_median_dict["fnlwgt"][0])) == 0.0
    assert round(float(odf_median_dict["hours-per-week"][0])) == 0.0

    try:
        odf = IQR_standardization(
            spark_session,
            df,
            list_of_cols=["education-num"],
            pre_existing_model=True,
            model_path="unit_testing/models/",
        )
    except Exception as error:
        assert str(error) == "list index out of range"

    odf = IQR_standardization(spark_session, df, list_of_cols=[])
    odf_median_dict = (
        odf.summary().where(F.col("summary") == "50%").toPandas().to_dict("list")
    )
    assert round(float(odf_median_dict["age"][0])) != 0.0
    assert round(float(odf_median_dict["fnlwgt"][0])) != 0.0
    assert round(float(odf_median_dict["hours-per-week"][0])) != 0.0

    odf = IQR_standardization(
        spark_session,
        df,
        list_of_cols=["age", "fnlwgt", "hours-per-week"],
        output_mode="append",
    )
    assert len(odf.columns) == 20


def test_normalization(spark_session, df):
    odf = normalization(
        df,
        list_of_cols=["age", "fnlwgt", "hours-per-week"],
        model_path="unit_testing/models/",
    )
    assert len(odf.columns) == 17
    odf_min_dict = (
        odf.describe().where(F.col("summary") == "min").toPandas().to_dict("list")
    )
    assert round(float(odf_min_dict["age"][0])) == 0.0
    assert round(float(odf_min_dict["fnlwgt"][0])) == 0.0
    assert round(float(odf_min_dict["hours-per-week"][0])) == 0.0
    odf_max_dict = (
        odf.describe().where(F.col("summary") == "max").toPandas().to_dict("list")
    )
    assert round(float(odf_max_dict["age"][0])) == 1.0
    assert round(float(odf_max_dict["fnlwgt"][0])) == 1.0
    assert round(float(odf_max_dict["hours-per-week"][0])) == 1.0

    try:
        odf = normalization(
            df,
            list_of_cols=["age", "fnlwgt", "hours-per-week"],
            pre_existing_model=True,
            model_path="unit_testing/models/",
        )
    except Exception as error:
        assert str(error) == "list index out of range"

    odf = normalization(df, list_of_cols=[])
    odf_min_dict = (
        odf.describe().where(F.col("summary") == "min").toPandas().to_dict("list")
    )
    assert round(float(odf_min_dict["age"][0])) != 0.0
    assert round(float(odf_min_dict["fnlwgt"][0])) != 0.0
    assert round(float(odf_min_dict["hours-per-week"][0])) != 0.0
    odf_max_dict = (
        odf.describe().where(F.col("summary") == "max").toPandas().to_dict("list")
    )
    assert round(float(odf_max_dict["age"][0])) != 1.0
    assert round(float(odf_max_dict["fnlwgt"][0])) != 1.0
    assert round(float(odf_max_dict["hours-per-week"][0])) != 1.0

    odf = normalization(
        df, list_of_cols=["age", "fnlwgt", "hours-per-week"], output_mode="append"
    )
    assert len(odf.columns) == 20


# imputation
def test_imputation_sklearn(spark_session, df):
    odf = imputation_sklearn(
        spark_session,
        df,
        list_of_cols=["age", "fnlwgt", "hours-per-week"],
        method_type="KNN",
        model_path="unit_testing/models/",
    )
    assert len(odf.columns) == 17
    assert odf.where(F.col("age").isNull()).count() == 0
    assert odf.where(F.col("fnlwgt").isNull()).count() == 0
    assert odf.where(F.col("hours-per-week").isNull()).count() == 0
    assert odf.where(F.col("logfnl").isNull()).count() == 10214
    assert odf.where(F.col("education").isNull()).count() == 258
    assert odf.where(F.col("race").isNull()).count() == 162
    assert odf.where(F.col("relationship").isNull()).count() == 4

    try:
        odf = imputation_sklearn(
            spark_session,
            df,
            list_of_cols=["education-num"],
            method_type="KNN",
            pre_existing_model=True,
            model_path="unit_testing/models/",
        )
    except Exception as error:
        assert str(error) == "list index out of range"

    odf = imputation_sklearn(spark_session, df, list_of_cols=[], method_type="KNN")
    assert odf.where(F.col("age").isNull()).count() == 30
    assert odf.where(F.col("fnlwgt").isNull()).count() == 8
    assert odf.where(F.col("hours-per-week").isNull()).count() == 59

    odf = imputation_sklearn(
        spark_session,
        df,
        list_of_cols=["age", "fnlwgt", "hours-per-week"],
        method_type="regression",
        output_mode="append",
    )
    assert len(odf.columns) == 20


def test_imputation_matrixFactorization(spark_session, df):
    odf = imputation_matrixFactorization(
        spark_session,
        df,
        list_of_cols=["education-num", "hours-per-week"],
        id_col="ifa",
    )
    assert len(odf.columns) == 17
    assert odf.where(F.col("hours-per-week").isNull()).count() == 0
    assert odf.where(F.col("education-num").isNull()).count() == 0

    assert (
        odf.where(F.col("education").isNull()).count()
        == df.where(F.col("education").isNull()).count()
    )
    assert (
        odf.where(F.col("race").isNull()).count()
        == df.where(F.col("race").isNull()).count()
    )
    assert (
        odf.where(F.col("relationship").isNull()).count()
        == df.where(F.col("relationship").isNull()).count()
    )


def test_imputation_matrixFactorization_with_empty_list_of_cols(spark_session, df):
    odf = imputation_matrixFactorization(
        spark_session, df, list_of_cols=[], id_col="ifa"
    )
    assert (
        odf.where(F.col("hours-per-week").isNull()).count()
        == df.where(F.col("hours-per-week").isNull()).count()
    )
    assert (
        odf.where(F.col("education-num").isNull()).count()
        == df.where(F.col("education-num").isNull()).count()
    )


def test_imputation_matrixFactorization_with_appended_output(spark_session, df):
    odf = imputation_matrixFactorization(
        spark_session,
        df,
        list_of_cols=["age", "fnlwgt", "hours-per-week"],
        id_col="ifa",
        output_mode="append",
    )

    assert len(odf.columns) == 20
    assert (
        odf.where(F.col("age").isNull()).count()
        == df.where(F.col("age").isNull()).count()
    )
    assert (
        odf.where(F.col("fnlwgt").isNull()).count()
        == df.where(F.col("fnlwgt").isNull()).count()
    )
    assert (
        odf.where(F.col("hours-per-week").isNull()).count()
        == df.where(F.col("hours-per-week").isNull()).count()
    )
    assert odf.where(F.col("age_imputed").isNull()).count() == 0
    assert odf.where(F.col("fnlwgt_imputed").isNull()).count() == 0
    assert odf.where(F.col("hours-per-week_imputed").isNull()).count() == 0


def test_imputation_MMM(spark_session, df):
    odf = imputation_MMM(
        spark_session,
        df,
        list_of_cols=["age", "fnlwgt", "hours-per-week", "relationship", "race"],
        method_type="mode",
        model_path="unit_testing/models/",
    )
    assert len(odf.columns) == 17
    assert odf.where(F.col("age").isNull()).count() == 0
    assert odf.where(F.col("fnlwgt").isNull()).count() == 0
    assert odf.where(F.col("hours-per-week").isNull()).count() == 0
    assert odf.where(F.col("race").isNull()).count() == 0
    assert odf.where(F.col("relationship").isNull()).count() == 0
    assert odf.where(F.col("logfnl").isNull()).count() == 10214
    assert odf.where(F.col("education").isNull()).count() == 258

    try:
        odf = imputation_MMM(
            spark_session,
            df,
            list_of_cols=["education-num"],
            method_type="mode",
            pre_existing_model=True,
            model_path="unit_testing/models/",
        )
    except Exception as error:
        assert str(error) == "list index out of range"

    odf = imputation_MMM(spark_session, df, list_of_cols=[], method_type="mode")
    assert odf.where(F.col("age").isNull()).count() == 30
    assert odf.where(F.col("fnlwgt").isNull()).count() == 8
    assert odf.where(F.col("hours-per-week").isNull()).count() == 59
    assert odf.where(F.col("race").isNull()).count() == 162
    assert odf.where(F.col("relationship").isNull()).count() == 4

    odf = imputation_MMM(
        spark_session,
        df,
        list_of_cols=["age", "fnlwgt", "hours-per-week", "relationship", "race"],
        method_type="mean",
        output_mode="append",
    )
    assert len(odf.columns) == 22


def test_auto_imputation(spark_session, df):
    odf = auto_imputation(
        spark_session,
        df,
        list_of_cols=["education-num", "relationship", "race"],
        id_col="ifa",
    )
    assert len(odf.columns) == 18
    assert odf.where(F.col("education-num").isNull()).count() == 0
    assert odf.where(F.col("race").isNull()).count() == 0
    assert odf.where(F.col("relationship").isNull()).count() == 0
    assert odf.where(F.col("logfnl").isNull()).count() == 10207
    assert odf.where(F.col("education").isNull()).count() == 254


def test_auto_imputation_with_empty_list_of_cols(spark_session, df):
    odf = auto_imputation(spark_session, df, list_of_cols=[], id_col="ifa")
    assert odf.where(F.col("age").isNull()).count() == 30
    assert odf.where(F.col("fnlwgt").isNull()).count() == 8
    assert odf.where(F.col("race").isNull()).count() == 162
    assert odf.where(F.col("relationship").isNull()).count() == 4


def test_auto_imputation_with_appended_output(spark_session, df):
    odf = auto_imputation(
        spark_session,
        df,
        list_of_cols=["age", "fnlwgt", "hours-per-week", "relationship", "race"],
        id_col="ifa",
        output_mode="append",
    )
    assert len(odf.columns) == 21


# latent_features
def test_PCA_latentFeatures(spark_session, df):
    odf = PCA_latentFeatures(
        spark_session,
        df,
        list_of_cols=["age", "fnlwgt", "logfnl", "education-num", "hours-per-week"],
        explained_variance_cutoff=0.3,
        model_path="unit_testing/models/",
    )
    assert len(odf.columns) < len(df.columns)
    assert len(odf.columns) == 13

    try:
        odf = PCA_latentFeatures(
            spark_session,
            df,
            list_of_cols=["education-num"],
            explained_variance_cutoff=0.3,
            pre_existing_model=True,
            model_path="unit_testing/models/",
        )
    except Exception as error:
        assert str(error) == "list index out of range"

    odf = PCA_latentFeatures(
        spark_session, df, list_of_cols=[], explained_variance_cutoff=0.3
    )
    assert len(odf.columns) == len(df.columns)
    assert len(odf.columns) == 17

    odf = PCA_latentFeatures(
        spark_session,
        df,
        list_of_cols=["age", "fnlwgt", "logfnl", "education-num", "hours-per-week"],
        explained_variance_cutoff=0.3,
        output_mode="append",
    )
    assert len(odf.columns) > len(df.columns)
    assert len(odf.columns) == 18
    assert odf.where(F.col("education").isNull()).count() == 91
    assert odf.where(F.col("race").isNull()).count() == 58
    assert odf.where(F.col("latent_0").isNull()).count() == 0


def test_autoencoder_latentFeatures(spark_session, df):
    odf = autoencoder_latentFeatures(
        spark_session,
        df,
        list_of_cols=["age", "fnlwgt", "logfnl", "education-num", "hours-per-week"],
        epochs=20,
        reduction_params=0.5,
        model_path="unit_testing/models/",
    )
    if "arm64" not in platform.version().lower():
        assert len(odf.columns) < len(df.columns)
        assert len(odf.columns) == 14
    else:
        assert odf == df

    try:
        odf = autoencoder_latentFeatures(
            spark_session,
            df,
            list_of_cols=["education-num"],
            epochs=20,
            reduction_params=0.5,
            pre_existing_model=True,
            model_path="unit_testing/models/",
        )
    except Exception as error:
        assert str(error) == "list index out of range"

    odf = autoencoder_latentFeatures(
        spark_session, df, list_of_cols=[], epochs=20, reduction_params=0.5
    )
    if "arm64" not in platform.version().lower():
        assert len(odf.columns) == len(df.columns)
        assert len(odf.columns) == 17
    else:
        assert odf == df

    odf = autoencoder_latentFeatures(
        spark_session,
        df,
        list_of_cols=["age", "fnlwgt", "logfnl", "education-num", "hours-per-week"],
        epochs=20,
        reduction_params=0.5,
        output_mode="append",
    )
    if "arm64" not in platform.version().lower():
        assert len(odf.columns) > len(df.columns)
        assert len(odf.columns) == 19
        assert odf.where(F.col("latent_0").isNull()).count() == 0
        assert odf.where(F.col("latent_1").isNull()).count() == 0
    else:
        assert odf == df


# feature_transformation
def test_feature_transformation(spark_session, df):
    odf = feature_transformation(df, list_of_cols=["age", "fnlwgt", "hours-per-week"])
    assert len(odf.columns) == 17
    odf_pd = odf.where(F.col("ifa") == "27520a").toPandas()
    assert approx(odf_pd["age"][0]) == 7.14142842854285
    assert approx(odf_pd["fnlwgt"][0]) == 399.6936326738268
    assert approx(odf_pd["hours-per-week"][0]) == 4.47213595499958

    odf = feature_transformation(
        df, list_of_cols=["age", "fnlwgt", "hours-per-week"], output_mode="append"
    )
    assert len(odf.columns) == 20


def test_boxcox_transformation(spark_session, df):
    odf = boxcox_transformation(
        df, list_of_cols=["age", "fnlwgt", "hours-per-week"], boxcox_lambda=0.5
    )
    assert len(odf.columns) == 17
    odf_pd = odf.where(F.col("ifa") == "27520a").toPandas()
    assert approx(odf_pd["age"][0]) == 7.14142842854285
    assert approx(odf_pd["fnlwgt"][0]) == 399.6936326738268
    assert approx(odf_pd["hours-per-week"][0]) == 4.47213595499958

    odf = boxcox_transformation(
        df,
        list_of_cols=["age", "fnlwgt", "hours-per-week"],
        boxcox_lambda=0.5,
        output_mode="append",
    )
    assert len(odf.columns) == 20


def test_outlier_categories(spark_session, df):
    odf = outlier_categories(
        spark_session,
        df,
        list_of_cols=[
            "workclass",
            "education",
            "relationship",
            "race",
            "native-country",
        ],
        max_category=12,
        model_path="unit_testing/models/",
    )
    assert len(odf.columns) == 17
    assert odf.select("workclass").distinct().count() == 10
    assert odf.select("education").distinct().count() == 13
    assert odf.select("relationship").distinct().count() == 9
    assert odf.select("native-country").distinct().count() == 12
    assert odf.select("race").distinct().count() == 10
    assert odf.select("occupation").distinct().count() == 16
    assert odf.select("sex").distinct().count() == 4
    assert odf.select("marital-status").distinct().count() == 8

    try:
        odf = outlier_categories(
            spark_session,
            df,
            list_of_cols=["occupation"],
            max_category=12,
            pre_existing_model=True,
            model_path="unit_testing/models/",
        )
    except Exception as error:
        assert str(error) == "list index out of range"

    odf = outlier_categories(spark_session, df, list_of_cols=[], max_category=12)
    assert (
        odf.select("workclass").distinct().count()
        == df.select("workclass").distinct().count()
    )
    assert (
        odf.select("education").distinct().count()
        == df.select("education").distinct().count()
    )
    assert (
        odf.select("relationship").distinct().count()
        == df.select("relationship").distinct().count()
    )
    assert (
        odf.select("native-country").distinct().count()
        == df.select("native-country").distinct().count()
    )
    assert odf.select("race").distinct().count() == df.select("race").distinct().count()
    assert (
        odf.select("occupation").distinct().count()
        == df.select("occupation").distinct().count()
    )
    assert odf.select("sex").distinct().count() == df.select("sex").distinct().count()
    assert (
        odf.select("marital-status").distinct().count()
        == df.select("marital-status").distinct().count()
    )

    odf = outlier_categories(
        spark_session,
        df,
        list_of_cols=[
            "workclass",
            "education",
            "relationship",
            "race",
            "native-country",
        ],
        max_category=12,
        output_mode="append",
    )
    assert len(odf.columns) == 22


<<<<<<< HEAD
# binning
def test_attribute_binning(spark_session, df):
    odf = attribute_binning(
        spark_session,
        df,
        list_of_cols=["age", "fnlwgt", "hours-per-week"],
        bin_size=20,
        model_path="unit_testing/models/",
    )
    assert len(odf.columns) == 17
    odf_min_dict = (
        odf.describe().where(F.col("summary") == "min").toPandas().to_dict("list")
    )
    odf_max_dict = (
        odf.describe().where(F.col("summary") == "max").toPandas().to_dict("list")
    )
    assert round(float(odf_min_dict["age"][0])) == 1
    assert round(float(odf_min_dict["fnlwgt"][0])) == 1
    assert round(float(odf_min_dict["hours-per-week"][0])) == 1
    assert round(float(odf_min_dict["logfnl"][0])) != 1
    assert round(float(odf_max_dict["age"][0])) == 20
    assert round(float(odf_max_dict["fnlwgt"][0])) == 20
    assert round(float(odf_max_dict["hours-per-week"][0])) == 20
    assert round(float(odf_max_dict["logfnl"][0])) != 20

    try:
        odf = attribute_binning(
            spark_session,
            df,
            list_of_cols=["education-num"],
            bin_size=20,
            pre_existing_model=True,
            model_path="unit_testing/models/",
        )
    except Exception as error:
        assert str(error) == "list index out of range"

    odf = attribute_binning(spark_session, df, list_of_cols=[], bin_size=20)
    odf_min_dict = (
        odf.describe().where(F.col("summary") == "min").toPandas().to_dict("list")
    )
    odf_max_dict = (
        odf.describe().where(F.col("summary") == "max").toPandas().to_dict("list")
    )
    df_min_dict = (
        df.describe().where(F.col("summary") == "min").toPandas().to_dict("list")
    )
    df_max_dict = (
        df.describe().where(F.col("summary") == "max").toPandas().to_dict("list")
    )
    assert round(float(odf_min_dict["age"][0])) == round(float(df_min_dict["age"][0]))
    assert round(float(odf_min_dict["fnlwgt"][0])) == round(
        float(df_min_dict["fnlwgt"][0])
    )
    assert round(float(odf_max_dict["age"][0])) == round(float(df_max_dict["age"][0]))
    assert round(float(odf_max_dict["fnlwgt"][0])) == round(
        float(df_max_dict["fnlwgt"][0])
    )

    odf = attribute_binning(
        spark_session,
        df,
        list_of_cols=["age", "fnlwgt", "hours-per-week"],
        bin_size=20,
        output_mode="append",
    )
    assert len(odf.columns) == 20


def test_monotonic_binning(spark_session, df):
    odf = monotonic_binning(
        spark_session,
        df,
        list_of_cols=["age", "fnlwgt", "hours-per-week"],
        label_col="income",
        event_label="<=50K",
        bin_method="equal_range",
        bin_size=10,
    )
    assert len(odf.columns) == 17
    odf_min_dict = (
        odf.describe().where(F.col("summary") == "min").toPandas().to_dict("list")
    )
    odf_max_dict = (
        odf.describe().where(F.col("summary") == "max").toPandas().to_dict("list")
    )
    assert round(float(odf_min_dict["age"][0])) == 1
    assert round(float(odf_min_dict["fnlwgt"][0])) == 1
    assert round(float(odf_min_dict["hours-per-week"][0])) == 1
    assert round(float(odf_min_dict["logfnl"][0])) != 1
    assert round(float(odf_max_dict["age"][0])) == 10
    assert round(float(odf_max_dict["fnlwgt"][0])) == 10
    assert round(float(odf_max_dict["hours-per-week"][0])) == 10
    assert round(float(odf_max_dict["logfnl"][0])) != 10

    odf = monotonic_binning(
        spark_session,
        df,
        list_of_cols=[],
        label_col="income",
        event_label="<=50K",
        bin_method="equal_range",
        bin_size=10,
    )
    odf_min_dict = (
        odf.describe().where(F.col("summary") == "min").toPandas().to_dict("list")
    )
    odf_max_dict = (
        odf.describe().where(F.col("summary") == "max").toPandas().to_dict("list")
    )
    df_min_dict = (
        df.describe().where(F.col("summary") == "min").toPandas().to_dict("list")
    )
    df_max_dict = (
        df.describe().where(F.col("summary") == "max").toPandas().to_dict("list")
    )
    assert round(float(odf_min_dict["age"][0])) == round(float(df_min_dict["age"][0]))
    assert round(float(odf_min_dict["fnlwgt"][0])) == round(
        float(df_min_dict["fnlwgt"][0])
    )
    assert round(float(odf_max_dict["age"][0])) == round(float(df_max_dict["age"][0]))
    assert round(float(odf_max_dict["fnlwgt"][0])) == round(
        float(df_max_dict["fnlwgt"][0])
    )

    odf = monotonic_binning(
        spark_session,
        df,
        list_of_cols=["age", "fnlwgt", "hours-per-week"],
        label_col="income",
        event_label="<=50K",
        bin_method="equal_range",
        bin_size=10,
        output_mode="append",
    )
    assert len(odf.columns) == 20


=======
>>>>>>> 9327299c
# categorical_to_numerical_transformation
def test_cat_to_num_unsupervised_with_label_encoding(spark_session, df):
    odf = cat_to_num_unsupervised(
        spark_session,
        df,
        list_of_cols=["workclass", "relationship", "marital-status"],
        drop_cols=["ifa"],
        method_type="label_encoding",
        index_order="frequencyDesc",
        cardinality_threshold=100,
        model_path="unit_testing/models/",
    )
    assert len(odf.columns) == 17
    odf_min_dict = (
        odf.describe().where(F.col("summary") == "min").toPandas().to_dict("list")
    )
    odf_max_dict = (
        odf.describe().where(F.col("summary") == "max").toPandas().to_dict("list")
    )

    assert round(float(odf_min_dict["workclass"][0])) == 0
    assert round(float(odf_min_dict["marital-status"][0])) == 0
    assert round(float(odf_min_dict["relationship"][0])) == 0
    assert round(float(odf_max_dict["workclass"][0])) == 8
    assert round(float(odf_max_dict["marital-status"][0])) == 6
    assert round(float(odf_max_dict["relationship"][0])) == 7
    assert odf.select("workclass").dtypes[0][1] == "int"
    assert odf.select("marital-status").dtypes[0][1] == "int"
    assert odf.select("relationship").dtypes[0][1] == "int"
    assert odf.select("education").dtypes[0][1] == "string"


def test_cat_to_num_unsupervised_with_empty_list_of_cols(spark_session, df):
    odf = cat_to_num_unsupervised(
        spark_session,
        df,
        list_of_cols=[],
        drop_cols=["ifa"],
        method_type="label_encoding",
        index_order="frequencyDesc",
        cardinality_threshold=100,
    )
    assert odf.select("workclass").dtypes[0][1] == "string"
    assert odf.select("marital-status").dtypes[0][1] == "string"
    assert odf.select("relationship").dtypes[0][1] == "string"
    assert odf.select("education").dtypes[0][1] == "string"


def test_cat_to_num_unsupervised_with_appended_output(spark_session, df):
    odf = cat_to_num_unsupervised(
        spark_session,
        df,
        list_of_cols=["workclass", "relationship", "marital-status"],
        method_type="label_encoding",
        index_order="frequencyDesc",
        cardinality_threshold=100,
        output_mode="append",
    )
    assert len(odf.columns) == 20


def test_cat_to_num_unsupervised_with_onehot_encoding_and_saving_model(spark_session, df):
    odf = cat_to_num_unsupervised(
        spark_session,
        df,
        list_of_cols=["marital-status", "relationship"],
        method_type="onehot_encoding",
        cardinality_threshold=100,
        model_path="unit_testing/models/",
    )
    odf_min_dict = (
        odf.describe().where(F.col("summary") == "min").toPandas().to_dict("list")
    )
    odf_max_dict = (
        odf.describe().where(F.col("summary") == "max").toPandas().to_dict("list")
    )
    assert len(odf.columns) == 32
    assert round(float(odf_min_dict["marital-status_7"][0])) == 0
    assert round(float(odf_min_dict["relationship_8"][0])) == 0
    assert round(float(odf_max_dict["marital-status_7"][0])) == 1
    assert round(float(odf_max_dict["relationship_8"][0])) == 1

    odf = cat_to_num_unsupervised(
        spark_session,
        df,
        list_of_cols=["marital-status", "relationship"],
        method_type="onehot_encoding",
        cardinality_threshold=100,
        pre_existing_model=True,
        model_path="unit_testing/models/",
    )
    odf_min_dict = (
        odf.describe().where(F.col("summary") == "min").toPandas().to_dict("list")
    )
    odf_max_dict = (
        odf.describe().where(F.col("summary") == "max").toPandas().to_dict("list")
    )

    assert len(odf.columns) == 32
    assert round(float(odf_min_dict["marital-status_7"][0])) == 0
    assert round(float(odf_min_dict["relationship_8"][0])) == 0
    assert round(float(odf_max_dict["marital-status_7"][0])) == 1
    assert round(float(odf_max_dict["relationship_8"][0])) == 1


def test_cat_to_num_supervised(spark_session, df):
    odf = cat_to_num_supervised(
        spark_session,
        df,
        list_of_cols=["workclass", "relationship", "marital-status"],
        drop_cols=["ifa"],
        label_col="income",
        event_label="<=50K",
        model_path="unit_testing/models/",
    )
    assert len(odf.columns) == 17
    assert odf.select("workclass").dtypes[0][1] == "double"
    assert odf.select("marital-status").dtypes[0][1] == "double"
    assert odf.select("relationship").dtypes[0][1] == "double"
    assert odf.select("education").dtypes[0][1] == "string"
    df_workclass_private = (
        df.where(F.col("workclass") == "Private")
        .select("income")
        .toPandas()
        .value_counts()
    )
    assert round(
        odf.where(F.col("ifa") == "27520a").toPandas()["workclass"][0]
    ) == round(
        df_workclass_private[0] / (df_workclass_private[0] + df_workclass_private[1])
    )
    df_workclass_local_gov = (
        df.where(F.col("workclass") == "Local-gov")
        .select("income")
        .toPandas()
        .value_counts()
    )
    assert round(
        odf.where(F.col("ifa") == "6144a").toPandas()["workclass"][0]
    ) == round(
        df_workclass_local_gov[0]
        / (df_workclass_local_gov[0] + df_workclass_local_gov[1])
    )
    df_workclass_federal_gov = (
        df.where(F.col("workclass") == "Federal-gov")
        .select("income")
        .toPandas()
        .value_counts()
    )
    assert round(
        odf.where(F.col("ifa") == "23710a").toPandas()["workclass"][0]
    ) == round(
        df_workclass_federal_gov[0]
        / (df_workclass_federal_gov[0] + df_workclass_federal_gov[1])
    )

    odf = cat_to_num_supervised(
        spark_session,
        df,
        list_of_cols=[],
        drop_cols=["ifa"],
        label_col="income",
        event_label="<=50K",
    )
    assert odf.select("workclass").dtypes[0][1] == "string"
    assert odf.select("marital-status").dtypes[0][1] == "string"
    assert odf.select("relationship").dtypes[0][1] == "string"
    assert odf.select("education").dtypes[0][1] == "string"

    odf = cat_to_num_supervised(
        spark_session,
        df,
        list_of_cols=["workclass", "relationship", "marital-status"],
        drop_cols=["ifa"],
        label_col="income",
        event_label="<=50K",
        output_mode="append",
    )
    assert len(odf.columns) == 20<|MERGE_RESOLUTION|>--- conflicted
+++ resolved
@@ -713,148 +713,6 @@
     )
     assert len(odf.columns) == 22
 
-
-<<<<<<< HEAD
-# binning
-def test_attribute_binning(spark_session, df):
-    odf = attribute_binning(
-        spark_session,
-        df,
-        list_of_cols=["age", "fnlwgt", "hours-per-week"],
-        bin_size=20,
-        model_path="unit_testing/models/",
-    )
-    assert len(odf.columns) == 17
-    odf_min_dict = (
-        odf.describe().where(F.col("summary") == "min").toPandas().to_dict("list")
-    )
-    odf_max_dict = (
-        odf.describe().where(F.col("summary") == "max").toPandas().to_dict("list")
-    )
-    assert round(float(odf_min_dict["age"][0])) == 1
-    assert round(float(odf_min_dict["fnlwgt"][0])) == 1
-    assert round(float(odf_min_dict["hours-per-week"][0])) == 1
-    assert round(float(odf_min_dict["logfnl"][0])) != 1
-    assert round(float(odf_max_dict["age"][0])) == 20
-    assert round(float(odf_max_dict["fnlwgt"][0])) == 20
-    assert round(float(odf_max_dict["hours-per-week"][0])) == 20
-    assert round(float(odf_max_dict["logfnl"][0])) != 20
-
-    try:
-        odf = attribute_binning(
-            spark_session,
-            df,
-            list_of_cols=["education-num"],
-            bin_size=20,
-            pre_existing_model=True,
-            model_path="unit_testing/models/",
-        )
-    except Exception as error:
-        assert str(error) == "list index out of range"
-
-    odf = attribute_binning(spark_session, df, list_of_cols=[], bin_size=20)
-    odf_min_dict = (
-        odf.describe().where(F.col("summary") == "min").toPandas().to_dict("list")
-    )
-    odf_max_dict = (
-        odf.describe().where(F.col("summary") == "max").toPandas().to_dict("list")
-    )
-    df_min_dict = (
-        df.describe().where(F.col("summary") == "min").toPandas().to_dict("list")
-    )
-    df_max_dict = (
-        df.describe().where(F.col("summary") == "max").toPandas().to_dict("list")
-    )
-    assert round(float(odf_min_dict["age"][0])) == round(float(df_min_dict["age"][0]))
-    assert round(float(odf_min_dict["fnlwgt"][0])) == round(
-        float(df_min_dict["fnlwgt"][0])
-    )
-    assert round(float(odf_max_dict["age"][0])) == round(float(df_max_dict["age"][0]))
-    assert round(float(odf_max_dict["fnlwgt"][0])) == round(
-        float(df_max_dict["fnlwgt"][0])
-    )
-
-    odf = attribute_binning(
-        spark_session,
-        df,
-        list_of_cols=["age", "fnlwgt", "hours-per-week"],
-        bin_size=20,
-        output_mode="append",
-    )
-    assert len(odf.columns) == 20
-
-
-def test_monotonic_binning(spark_session, df):
-    odf = monotonic_binning(
-        spark_session,
-        df,
-        list_of_cols=["age", "fnlwgt", "hours-per-week"],
-        label_col="income",
-        event_label="<=50K",
-        bin_method="equal_range",
-        bin_size=10,
-    )
-    assert len(odf.columns) == 17
-    odf_min_dict = (
-        odf.describe().where(F.col("summary") == "min").toPandas().to_dict("list")
-    )
-    odf_max_dict = (
-        odf.describe().where(F.col("summary") == "max").toPandas().to_dict("list")
-    )
-    assert round(float(odf_min_dict["age"][0])) == 1
-    assert round(float(odf_min_dict["fnlwgt"][0])) == 1
-    assert round(float(odf_min_dict["hours-per-week"][0])) == 1
-    assert round(float(odf_min_dict["logfnl"][0])) != 1
-    assert round(float(odf_max_dict["age"][0])) == 10
-    assert round(float(odf_max_dict["fnlwgt"][0])) == 10
-    assert round(float(odf_max_dict["hours-per-week"][0])) == 10
-    assert round(float(odf_max_dict["logfnl"][0])) != 10
-
-    odf = monotonic_binning(
-        spark_session,
-        df,
-        list_of_cols=[],
-        label_col="income",
-        event_label="<=50K",
-        bin_method="equal_range",
-        bin_size=10,
-    )
-    odf_min_dict = (
-        odf.describe().where(F.col("summary") == "min").toPandas().to_dict("list")
-    )
-    odf_max_dict = (
-        odf.describe().where(F.col("summary") == "max").toPandas().to_dict("list")
-    )
-    df_min_dict = (
-        df.describe().where(F.col("summary") == "min").toPandas().to_dict("list")
-    )
-    df_max_dict = (
-        df.describe().where(F.col("summary") == "max").toPandas().to_dict("list")
-    )
-    assert round(float(odf_min_dict["age"][0])) == round(float(df_min_dict["age"][0]))
-    assert round(float(odf_min_dict["fnlwgt"][0])) == round(
-        float(df_min_dict["fnlwgt"][0])
-    )
-    assert round(float(odf_max_dict["age"][0])) == round(float(df_max_dict["age"][0]))
-    assert round(float(odf_max_dict["fnlwgt"][0])) == round(
-        float(df_max_dict["fnlwgt"][0])
-    )
-
-    odf = monotonic_binning(
-        spark_session,
-        df,
-        list_of_cols=["age", "fnlwgt", "hours-per-week"],
-        label_col="income",
-        event_label="<=50K",
-        bin_method="equal_range",
-        bin_size=10,
-        output_mode="append",
-    )
-    assert len(odf.columns) == 20
-
-
-=======
->>>>>>> 9327299c
 # categorical_to_numerical_transformation
 def test_cat_to_num_unsupervised_with_label_encoding(spark_session, df):
     odf = cat_to_num_unsupervised(
