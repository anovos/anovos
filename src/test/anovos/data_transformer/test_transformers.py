import os

import pytest
from pyspark.sql import functions as F
from pytest import approx

from anovos.data_ingest.data_ingest import read_dataset
from anovos.data_transformer.transformers import (
    IQR_standardization,
    PCA_latentFeatures,
    attribute_binning,
    auto_imputation,
<<<<<<< HEAD
    PCA_latentFeatures,
    feature_transformation,
=======
    autoencoder_latentFeatures,
>>>>>>> 1a2cd61a
    boxcox_transformation,
    cat_to_num_supervised,
    cat_to_num_unsupervised,
    feature_transformation,
    imputation_matrixFactorization,
    imputation_MMM,
    imputation_sklearn,
    monotonic_binning,
    normalization,
    outlier_categories,
    z_standardization,
)

sample_parquet = "./data/test_dataset/part-00001-3eb0f7bb-05c2-46ec-8913-23ba231d2734-c000.snappy.parquet"


# scaling
def test_z_standardization(spark_session):
    df = read_dataset(spark_session, sample_parquet, "parquet")
    odf = z_standardization(
        spark_session,
        df,
        list_of_cols=["age", "fnlwgt", "hours-per-week"],
        model_path="unit_testing/models/",
    )
    assert len(odf.columns) == 17
    odf_stddev_dict = (
        odf.describe().where(F.col("summary") == "stddev").toPandas().to_dict("list")
    )
    assert round(float(odf_stddev_dict["age"][0])) == 1.0
    assert round(float(odf_stddev_dict["fnlwgt"][0])) == 1.0
    assert round(float(odf_stddev_dict["hours-per-week"][0])) == 1.0

    try:
        odf = z_standardization(
            spark_session,
            df,
            list_of_cols=["education-num"],
            pre_existing_model=True,
            model_path="unit_testing/models/",
        )
    except Exception as error:
        assert str(error) == "list index out of range"

    odf = z_standardization(spark_session, df, list_of_cols=[])
    odf_stddev_dict = (
        odf.describe().where(F.col("summary") == "stddev").toPandas().to_dict("list")
    )
    assert round(float(odf_stddev_dict["age"][0])) != 1.0
    assert round(float(odf_stddev_dict["fnlwgt"][0])) != 1.0
    assert round(float(odf_stddev_dict["hours-per-week"][0])) != 1.0

    odf = z_standardization(
        spark_session,
        df,
        list_of_cols=["age", "fnlwgt", "hours-per-week"],
        output_mode="append",
    )
    assert len(odf.columns) == 20


def test_IQR_standardization(spark_session):
    df = read_dataset(spark_session, sample_parquet, "parquet")
    odf = IQR_standardization(
        spark_session,
        df,
        list_of_cols=["age", "fnlwgt", "hours-per-week"],
        model_path="unit_testing/models/",
    )
    assert len(odf.columns) == 17
    odf_median_dict = (
        odf.summary().where(F.col("summary") == "50%").toPandas().to_dict("list")
    )
    assert round(float(odf_median_dict["age"][0])) == 0.0
    assert round(float(odf_median_dict["fnlwgt"][0])) == 0.0
    assert round(float(odf_median_dict["hours-per-week"][0])) == 0.0

    try:
        odf = IQR_standardization(
            spark_session,
            df,
            list_of_cols=["education-num"],
            pre_existing_model=True,
            model_path="unit_testing/models/",
        )
    except Exception as error:
        assert str(error) == "list index out of range"

    odf = IQR_standardization(spark_session, df, list_of_cols=[])
    odf_median_dict = (
        odf.summary().where(F.col("summary") == "50%").toPandas().to_dict("list")
    )
    assert round(float(odf_median_dict["age"][0])) != 0.0
    assert round(float(odf_median_dict["fnlwgt"][0])) != 0.0
    assert round(float(odf_median_dict["hours-per-week"][0])) != 0.0

    odf = IQR_standardization(
        spark_session,
        df,
        list_of_cols=["age", "fnlwgt", "hours-per-week"],
        output_mode="append",
    )
    assert len(odf.columns) == 20


def test_normalization(spark_session):
    df = read_dataset(spark_session, sample_parquet, "parquet")
    odf = normalization(
        df,
        list_of_cols=["age", "fnlwgt", "hours-per-week"],
        model_path="unit_testing/models/",
    )
    assert len(odf.columns) == 17
    odf_min_dict = (
        odf.describe().where(F.col("summary") == "min").toPandas().to_dict("list")
    )
    assert round(float(odf_min_dict["age"][0])) == 0.0
    assert round(float(odf_min_dict["fnlwgt"][0])) == 0.0
    assert round(float(odf_min_dict["hours-per-week"][0])) == 0.0
    odf_max_dict = (
        odf.describe().where(F.col("summary") == "max").toPandas().to_dict("list")
    )
    assert round(float(odf_max_dict["age"][0])) == 1.0
    assert round(float(odf_max_dict["fnlwgt"][0])) == 1.0
    assert round(float(odf_max_dict["hours-per-week"][0])) == 1.0

    try:
        odf = normalization(
            df,
            list_of_cols=["age", "fnlwgt", "hours-per-week"],
            pre_existing_model=True,
            model_path="unit_testing/models/",
        )
    except Exception as error:
        assert str(error) == "list index out of range"

    odf = normalization(df, list_of_cols=[])
    odf_min_dict = (
        odf.describe().where(F.col("summary") == "min").toPandas().to_dict("list")
    )
    assert round(float(odf_min_dict["age"][0])) != 0.0
    assert round(float(odf_min_dict["fnlwgt"][0])) != 0.0
    assert round(float(odf_min_dict["hours-per-week"][0])) != 0.0
    odf_max_dict = (
        odf.describe().where(F.col("summary") == "max").toPandas().to_dict("list")
    )
    assert round(float(odf_max_dict["age"][0])) != 1.0
    assert round(float(odf_max_dict["fnlwgt"][0])) != 1.0
    assert round(float(odf_max_dict["hours-per-week"][0])) != 1.0

    odf = normalization(
        df, list_of_cols=["age", "fnlwgt", "hours-per-week"], output_mode="append"
    )
    assert len(odf.columns) == 20


# imputation
def test_imputation_sklearn(spark_session):
    df = read_dataset(spark_session, sample_parquet, "parquet")
    odf = imputation_sklearn(
        spark_session,
        df,
        list_of_cols=["age", "fnlwgt", "hours-per-week"],
        method_type="KNN",
        model_path="unit_testing/models/",
    )
    assert len(odf.columns) == 17
    assert odf.where(F.col("age").isNull()).count() == 0
    assert odf.where(F.col("fnlwgt").isNull()).count() == 0
    assert odf.where(F.col("hours-per-week").isNull()).count() == 0
    assert odf.where(F.col("logfnl").isNull()).count() == 10214
    assert odf.where(F.col("education").isNull()).count() == 258
    assert odf.where(F.col("race").isNull()).count() == 162
    assert odf.where(F.col("relationship").isNull()).count() == 4

    try:
        odf = imputation_sklearn(
            spark_session,
            df,
            list_of_cols=["education-num"],
            method_type="KNN",
            pre_existing_model=True,
            model_path="unit_testing/models/",
        )
    except Exception as error:
        assert str(error) == "list index out of range"

    odf = imputation_sklearn(spark_session, df, list_of_cols=[], method_type="KNN")
    assert odf.where(F.col("age").isNull()).count() == 30
    assert odf.where(F.col("fnlwgt").isNull()).count() == 8
    assert odf.where(F.col("hours-per-week").isNull()).count() == 59

    odf = imputation_sklearn(
        spark_session,
        df,
        list_of_cols=["age", "fnlwgt", "hours-per-week"],
        method_type="regression",
        output_mode="append",
    )
    assert len(odf.columns) == 20


def test_imputation_matrixFactorization(spark_session):
    df = read_dataset(spark_session, sample_parquet, "parquet").limit(100)
    odf = imputation_matrixFactorization(
        spark_session,
        df,
        list_of_cols=["education-num", "hours-per-week"],
        id_col="ifa",
    )
    assert len(odf.columns) == 17
    assert odf.where(F.col("hours-per-week").isNull()).count() == 0
    assert odf.where(F.col("education-num").isNull()).count() == 0

    assert (
        odf.where(F.col("education").isNull()).count()
        == df.where(F.col("education").isNull()).count()
    )
    assert (
        odf.where(F.col("race").isNull()).count()
        == df.where(F.col("race").isNull()).count()
    )
    assert (
        odf.where(F.col("relationship").isNull()).count()
        == df.where(F.col("relationship").isNull()).count()
    )


def test_imputation_matrixFactorization_with_empty_list_of_cols(spark_session):
    df = read_dataset(spark_session, sample_parquet, "parquet")
    odf = imputation_matrixFactorization(
        spark_session, df, list_of_cols=[], id_col="ifa"
    )
    assert (
        odf.where(F.col("hours-per-week").isNull()).count()
        == df.where(F.col("hours-per-week").isNull()).count()
    )
    assert (
        odf.where(F.col("education-num").isNull()).count()
        == df.where(F.col("education-num").isNull()).count()
    )


def test_imputation_matrixFactorization_with_appended_output(spark_session):
    df = read_dataset(spark_session, sample_parquet, "parquet")
    odf = imputation_matrixFactorization(
        spark_session,
        df,
        list_of_cols=["age", "fnlwgt", "hours-per-week"],
        id_col="ifa",
        output_mode="append",
    )

    assert len(odf.columns) == 20
    assert (
        odf.where(F.col("age").isNull()).count()
        == df.where(F.col("age").isNull()).count()
    )
    assert (
        odf.where(F.col("fnlwgt").isNull()).count()
        == df.where(F.col("fnlwgt").isNull()).count()
    )
    assert (
        odf.where(F.col("hours-per-week").isNull()).count()
        == df.where(F.col("hours-per-week").isNull()).count()
    )
    assert odf.where(F.col("age_imputed").isNull()).count() == 0
    assert odf.where(F.col("fnlwgt_imputed").isNull()).count() == 0
    assert odf.where(F.col("hours-per-week_imputed").isNull()).count() == 0


def test_imputation_MMM(spark_session):
    df = read_dataset(spark_session, sample_parquet, "parquet")
    odf = imputation_MMM(
        spark_session,
        df,
        list_of_cols=["age", "fnlwgt", "hours-per-week", "relationship", "race"],
        method_type="mode",
        model_path="unit_testing/models/",
    )
    assert len(odf.columns) == 17
    assert odf.where(F.col("age").isNull()).count() == 0
    assert odf.where(F.col("fnlwgt").isNull()).count() == 0
    assert odf.where(F.col("hours-per-week").isNull()).count() == 0
    assert odf.where(F.col("race").isNull()).count() == 0
    assert odf.where(F.col("relationship").isNull()).count() == 0
    assert odf.where(F.col("logfnl").isNull()).count() == 10214
    assert odf.where(F.col("education").isNull()).count() == 258

    try:
        odf = imputation_MMM(
            spark_session,
            df,
            list_of_cols=["education-num"],
            method_type="mode",
            pre_existing_model=True,
            model_path="unit_testing/models/",
        )
    except Exception as error:
        assert str(error) == "list index out of range"

    odf = imputation_MMM(spark_session, df, list_of_cols=[], method_type="mode")
    assert odf.where(F.col("age").isNull()).count() == 30
    assert odf.where(F.col("fnlwgt").isNull()).count() == 8
    assert odf.where(F.col("hours-per-week").isNull()).count() == 59
    assert odf.where(F.col("race").isNull()).count() == 162
    assert odf.where(F.col("relationship").isNull()).count() == 4

    odf = imputation_MMM(
        spark_session,
        df,
        list_of_cols=["age", "fnlwgt", "hours-per-week", "relationship", "race"],
        method_type="mean",
        output_mode="append",
    )
    assert len(odf.columns) == 22


def test_auto_imputation(spark_session):
    df = read_dataset(spark_session, sample_parquet, "parquet")
    odf = auto_imputation(
        spark_session,
        df,
        list_of_cols=["education-num", "relationship", "race"],
        id_col="ifa",
    )
    assert len(odf.columns) == 18
    assert odf.where(F.col("education-num").isNull()).count() == 0
    assert odf.where(F.col("race").isNull()).count() == 0
    assert odf.where(F.col("relationship").isNull()).count() == 0
    assert odf.where(F.col("logfnl").isNull()).count() == 10207
    assert odf.where(F.col("education").isNull()).count() == 254


def test_auto_imputation_with_empty_list_of_cols(spark_session):
    df = read_dataset(spark_session, sample_parquet, "parquet")
    odf = auto_imputation(spark_session, df, list_of_cols=[], id_col="ifa")
    assert odf.where(F.col("age").isNull()).count() == 30
    assert odf.where(F.col("fnlwgt").isNull()).count() == 8
    assert odf.where(F.col("race").isNull()).count() == 162
    assert odf.where(F.col("relationship").isNull()).count() == 4


def test_auto_imputation_with_appended_output(spark_session):
    df = read_dataset(spark_session, sample_parquet, "parquet")
    odf = auto_imputation(
        spark_session,
        df,
        list_of_cols=["age", "fnlwgt", "hours-per-week", "relationship", "race"],
        id_col="ifa",
        output_mode="append",
    )
    assert len(odf.columns) == 21


# latent_features
def test_PCA_latentFeatures(spark_session):
    df = read_dataset(spark_session, sample_parquet, "parquet")
    odf = PCA_latentFeatures(
        spark_session,
        df,
        list_of_cols=["age", "fnlwgt", "logfnl", "education-num", "hours-per-week"],
        explained_variance_cutoff=0.3,
        model_path="unit_testing/models/",
    )
    assert len(odf.columns) < len(df.columns)
    assert len(odf.columns) == 13

    try:
        odf = PCA_latentFeatures(
            spark_session,
            df,
            list_of_cols=["education-num"],
            explained_variance_cutoff=0.3,
            pre_existing_model=True,
            model_path="unit_testing/models/",
        )
    except Exception as error:
        assert str(error) == "list index out of range"

    odf = PCA_latentFeatures(
        spark_session, df, list_of_cols=[], explained_variance_cutoff=0.3
    )
    assert len(odf.columns) == len(df.columns)
    assert len(odf.columns) == 17

    odf = PCA_latentFeatures(
        spark_session,
        df,
        list_of_cols=["age", "fnlwgt", "logfnl", "education-num", "hours-per-week"],
        explained_variance_cutoff=0.3,
        output_mode="append",
    )
    assert len(odf.columns) > len(df.columns)
    assert len(odf.columns) == 18
    assert odf.where(F.col("education").isNull()).count() == 91
    assert odf.where(F.col("race").isNull()).count() == 58
    assert odf.where(F.col("latent_0").isNull()).count() == 0

'''
# Commenting out autoencoder due to incompatibility between tensorflow and M1 chip MacBook
def test_autoencoder_latentFeatures(spark_session):
    df = read_dataset(spark_session, sample_parquet, "parquet")
    odf = autoencoder_latentFeatures(
        spark_session,
        df,
        list_of_cols=["age", "fnlwgt", "logfnl", "education-num", "hours-per-week"],
        epochs=20,
        reduction_params=0.5,
        model_path="unit_testing/models/",
    )
    assert len(odf.columns) < len(df.columns)
    assert len(odf.columns) == 14

    try:
        odf = autoencoder_latentFeatures(
            spark_session,
            df,
            list_of_cols=["education-num"],
            epochs=20,
            reduction_params=0.5,
            pre_existing_model=True,
            model_path="unit_testing/models/",
        )
    except Exception as error:
        assert str(error) == "list index out of range"

    odf = autoencoder_latentFeatures(
        spark_session, df, list_of_cols=[], epochs=20, reduction_params=0.5
    )
    assert len(odf.columns) == len(df.columns)
    assert len(odf.columns) == 17

    odf = autoencoder_latentFeatures(
        spark_session,
        df,
        list_of_cols=["age", "fnlwgt", "logfnl", "education-num", "hours-per-week"],
        epochs=20,
        reduction_params=0.5,
        output_mode="append",
    )
    assert len(odf.columns) > len(df.columns)
    assert len(odf.columns) == 19
    assert odf.where(F.col("latent_0").isNull()).count() == 0
    assert odf.where(F.col("latent_1").isNull()).count() == 0

'''
# feature_transformation
def test_feature_transformation(spark_session):
    df = read_dataset(spark_session, sample_parquet, "parquet")
    odf = feature_transformation(df, list_of_cols=["age", "fnlwgt", "hours-per-week"])
    assert len(odf.columns) == 17
    odf_pd = odf.where(F.col("ifa") == "27520a").toPandas()
    assert approx(odf_pd["age"][0]) == 7.14142842854285
    assert approx(odf_pd["fnlwgt"][0]) == 399.6936326738268
    assert approx(odf_pd["hours-per-week"][0]) == 4.47213595499958

    odf = feature_transformation(
        df, list_of_cols=["age", "fnlwgt", "hours-per-week"], output_mode="append"
    )
    assert len(odf.columns) == 20


def test_boxcox_transformation(spark_session):
    df = read_dataset(spark_session, sample_parquet, "parquet")
    odf = boxcox_transformation(
        df, list_of_cols=["age", "fnlwgt", "hours-per-week"], boxcox_lambda=0.5
    )
    assert len(odf.columns) == 17
    odf_pd = odf.where(F.col("ifa") == "27520a").toPandas()
    assert approx(odf_pd["age"][0]) == 7.14142842854285
    assert approx(odf_pd["fnlwgt"][0]) == 399.6936326738268
    assert approx(odf_pd["hours-per-week"][0]) == 4.47213595499958

    odf = boxcox_transformation(
        df,
        list_of_cols=["age", "fnlwgt", "hours-per-week"],
        boxcox_lambda=0.5,
        output_mode="append",
    )
    assert len(odf.columns) == 20


def test_outlier_categories(spark_session):
    df = read_dataset(spark_session, sample_parquet, "parquet")
    odf = outlier_categories(
        spark_session,
        df,
        list_of_cols=[
            "workclass",
            "education",
            "relationship",
            "race",
            "native-country",
        ],
        max_category=12,
        model_path="unit_testing/models/",
    )
    assert len(odf.columns) == 17
    assert odf.select("workclass").distinct().count() == 10
    assert odf.select("education").distinct().count() == 13
    assert odf.select("relationship").distinct().count() == 9
    assert odf.select("native-country").distinct().count() == 12
    assert odf.select("race").distinct().count() == 10
    assert odf.select("occupation").distinct().count() == 16
    assert odf.select("sex").distinct().count() == 4
    assert odf.select("marital-status").distinct().count() == 8

    try:
        odf = outlier_categories(
            spark_session,
            df,
            list_of_cols=["occupation"],
            max_category=12,
            pre_existing_model=True,
            model_path="unit_testing/models/",
        )
    except Exception as error:
        assert str(error) == "list index out of range"

    odf = outlier_categories(spark_session, df, list_of_cols=[], max_category=12)
    assert (
        odf.select("workclass").distinct().count()
        == df.select("workclass").distinct().count()
    )
    assert (
        odf.select("education").distinct().count()
        == df.select("education").distinct().count()
    )
    assert (
        odf.select("relationship").distinct().count()
        == df.select("relationship").distinct().count()
    )
    assert (
        odf.select("native-country").distinct().count()
        == df.select("native-country").distinct().count()
    )
    assert odf.select("race").distinct().count() == df.select("race").distinct().count()
    assert (
        odf.select("occupation").distinct().count()
        == df.select("occupation").distinct().count()
    )
    assert odf.select("sex").distinct().count() == df.select("sex").distinct().count()
    assert (
        odf.select("marital-status").distinct().count()
        == df.select("marital-status").distinct().count()
    )

    odf = outlier_categories(
        spark_session,
        df,
        list_of_cols=[
            "workclass",
            "education",
            "relationship",
            "race",
            "native-country",
        ],
        max_category=12,
        output_mode="append",
    )
    assert len(odf.columns) == 22


# binning
def test_attribute_binning(spark_session):
    df = read_dataset(spark_session, sample_parquet, "parquet")
    odf = attribute_binning(
        spark_session,
        df,
        list_of_cols=["age", "fnlwgt", "hours-per-week"],
        bin_size=20,
        model_path="unit_testing/models/",
    )
    assert len(odf.columns) == 17
    odf_min_dict = (
        odf.describe().where(F.col("summary") == "min").toPandas().to_dict("list")
    )
    odf_max_dict = (
        odf.describe().where(F.col("summary") == "max").toPandas().to_dict("list")
    )
    assert round(float(odf_min_dict["age"][0])) == 1
    assert round(float(odf_min_dict["fnlwgt"][0])) == 1
    assert round(float(odf_min_dict["hours-per-week"][0])) == 1
    assert round(float(odf_min_dict["logfnl"][0])) != 1
    assert round(float(odf_max_dict["age"][0])) == 20
    assert round(float(odf_max_dict["fnlwgt"][0])) == 20
    assert round(float(odf_max_dict["hours-per-week"][0])) == 20
    assert round(float(odf_max_dict["logfnl"][0])) != 20

    try:
        odf = attribute_binning(
            spark_session,
            df,
            list_of_cols=["education-num"],
            bin_size=20,
            pre_existing_model=True,
            model_path="unit_testing/models/",
        )
    except Exception as error:
        assert str(error) == "list index out of range"

    odf = attribute_binning(spark_session, df, list_of_cols=[], bin_size=20)
    odf_min_dict = (
        odf.describe().where(F.col("summary") == "min").toPandas().to_dict("list")
    )
    odf_max_dict = (
        odf.describe().where(F.col("summary") == "max").toPandas().to_dict("list")
    )
    df_min_dict = (
        df.describe().where(F.col("summary") == "min").toPandas().to_dict("list")
    )
    df_max_dict = (
        df.describe().where(F.col("summary") == "max").toPandas().to_dict("list")
    )
    assert round(float(odf_min_dict["age"][0])) == round(float(df_min_dict["age"][0]))
    assert round(float(odf_min_dict["fnlwgt"][0])) == round(
        float(df_min_dict["fnlwgt"][0])
    )
    assert round(float(odf_max_dict["age"][0])) == round(float(df_max_dict["age"][0]))
    assert round(float(odf_max_dict["fnlwgt"][0])) == round(
        float(df_max_dict["fnlwgt"][0])
    )

    odf = attribute_binning(
        spark_session,
        df,
        list_of_cols=["age", "fnlwgt", "hours-per-week"],
        bin_size=20,
        output_mode="append",
    )
    assert len(odf.columns) == 20


def test_monotonic_binning(spark_session):
    df = read_dataset(spark_session, sample_parquet, "parquet")
    odf = monotonic_binning(
        spark_session,
        df,
        list_of_cols=["age", "fnlwgt", "hours-per-week"],
        label_col="income",
        event_label="<=50K",
        bin_method="equal_range",
        bin_size=10,
    )
    assert len(odf.columns) == 17
    odf_min_dict = (
        odf.describe().where(F.col("summary") == "min").toPandas().to_dict("list")
    )
    odf_max_dict = (
        odf.describe().where(F.col("summary") == "max").toPandas().to_dict("list")
    )
    assert round(float(odf_min_dict["age"][0])) == 1
    assert round(float(odf_min_dict["fnlwgt"][0])) == 1
    assert round(float(odf_min_dict["hours-per-week"][0])) == 1
    assert round(float(odf_min_dict["logfnl"][0])) != 1
    assert round(float(odf_max_dict["age"][0])) == 10
    assert round(float(odf_max_dict["fnlwgt"][0])) == 10
    assert round(float(odf_max_dict["hours-per-week"][0])) == 10
    assert round(float(odf_max_dict["logfnl"][0])) != 10

    odf = monotonic_binning(
        spark_session,
        df,
        list_of_cols=[],
        label_col="income",
        event_label="<=50K",
        bin_method="equal_range",
        bin_size=10,
    )
    odf_min_dict = (
        odf.describe().where(F.col("summary") == "min").toPandas().to_dict("list")
    )
    odf_max_dict = (
        odf.describe().where(F.col("summary") == "max").toPandas().to_dict("list")
    )
    df_min_dict = (
        df.describe().where(F.col("summary") == "min").toPandas().to_dict("list")
    )
    df_max_dict = (
        df.describe().where(F.col("summary") == "max").toPandas().to_dict("list")
    )
    assert round(float(odf_min_dict["age"][0])) == round(float(df_min_dict["age"][0]))
    assert round(float(odf_min_dict["fnlwgt"][0])) == round(
        float(df_min_dict["fnlwgt"][0])
    )
    assert round(float(odf_max_dict["age"][0])) == round(float(df_max_dict["age"][0]))
    assert round(float(odf_max_dict["fnlwgt"][0])) == round(
        float(df_max_dict["fnlwgt"][0])
    )

    odf = monotonic_binning(
        spark_session,
        df,
        list_of_cols=["age", "fnlwgt", "hours-per-week"],
        label_col="income",
        event_label="<=50K",
        bin_method="equal_range",
        bin_size=10,
        output_mode="append",
    )
    assert len(odf.columns) == 20


# categorical_to_numerical_transformation
def test_cat_to_num_unsupervised(spark_session):
    df = read_dataset(spark_session, sample_parquet, "parquet")
    odf = cat_to_num_unsupervised(
        spark_session,
        df,
        list_of_cols=["workclass", "relationship", "marital-status"],
        drop_cols=["ifa"],
        method_type="label_encoding",
        index_order="frequencyDesc",
        cardinality_threshold=100,
        model_path="unit_testing/models/",
    )
    assert len(odf.columns) == 17
    odf_min_dict = (
        odf.describe().where(F.col("summary") == "min").toPandas().to_dict("list")
    )
    assert round(float(odf_min_dict["workclass"][0])) == 0
    assert round(float(odf_min_dict["marital-status"][0])) == 0
    assert round(float(odf_min_dict["relationship"][0])) == 0
    assert odf.select("workclass").dtypes[0][1] == "int"
    assert odf.select("marital-status").dtypes[0][1] == "int"
    assert odf.select("relationship").dtypes[0][1] == "int"
    assert odf.select("education").dtypes[0][1] == "string"

    odf = cat_to_num_unsupervised(
        spark_session,
        df,
        list_of_cols=[],
        drop_cols=["ifa"],
        method_type="label_encoding",
        index_order="frequencyDesc",
        cardinality_threshold=100,
    )
    assert odf.select("workclass").dtypes[0][1] == "string"
    assert odf.select("marital-status").dtypes[0][1] == "string"
    assert odf.select("relationship").dtypes[0][1] == "string"
    assert odf.select("education").dtypes[0][1] == "string"

    odf = cat_to_num_unsupervised(
        spark_session,
        df,
        list_of_cols=["workclass", "relationship", "marital-status"],
        drop_cols=["ifa"],
        method_type="label_encoding",
        index_order="frequencyDesc",
        cardinality_threshold=100,
        output_mode="append",
    )
    assert len(odf.columns) == 20

    odf = cat_to_num_unsupervised(
        spark_session, df, drop_cols=["ifa"], method_type="onehot_encoding", cardinality_threshold=100
    )
    odf_min_dict = (
        odf.describe().where(F.col("summary") == "min").toPandas().to_dict("list")
    )
    odf_max_dict = (
        odf.describe().where(F.col("summary") == "max").toPandas().to_dict("list")
    )
    assert round(float(odf_min_dict["relationship_0"][0])) == 0
    assert round(float(odf_min_dict["race_7"][0])) == 0
    assert round(float(odf_min_dict["marital-status_1"][0])) == 0
    assert round(float(odf_min_dict["sex_1"][0])) == 0
    assert round(float(odf_min_dict["occupation_12"][0])) == 0
    assert round(float(odf_max_dict["relationship_0"][0])) == 1
    assert round(float(odf_max_dict["race_7"][0])) == 1
    assert round(float(odf_max_dict["marital-status_1"][0])) == 1
    assert round(float(odf_max_dict["sex_1"][0])) == 1
    assert round(float(odf_max_dict["occupation_12"][0])) == 1


def test_cat_to_num_supervised(spark_session):
    df = read_dataset(spark_session, sample_parquet, "parquet")
    odf = cat_to_num_supervised(
        spark_session,
        df,
        list_of_cols=["workclass", "relationship", "marital-status"],
        drop_cols=["ifa"],
        label_col="income",
        event_label="<=50K",
        model_path="unit_testing/models/",
    )
    assert len(odf.columns) == 17
    assert odf.select("workclass").dtypes[0][1] == "double"
    assert odf.select("marital-status").dtypes[0][1] == "double"
    assert odf.select("relationship").dtypes[0][1] == "double"
    assert odf.select("education").dtypes[0][1] == "string"
    df_workclass_private = (
        df.where(F.col("workclass") == "Private")
        .select("income")
        .toPandas()
        .value_counts()
    )
    assert round(
        odf.where(F.col("ifa") == "27520a").toPandas()["workclass"][0]
    ) == round(
        df_workclass_private[0] / (df_workclass_private[0] + df_workclass_private[1])
    )
    df_workclass_local_gov = (
        df.where(F.col("workclass") == "Local-gov")
        .select("income")
        .toPandas()
        .value_counts()
    )
    assert round(
        odf.where(F.col("ifa") == "6144a").toPandas()["workclass"][0]
    ) == round(
        df_workclass_local_gov[0]
        / (df_workclass_local_gov[0] + df_workclass_local_gov[1])
    )
    df_workclass_federal_gov = (
        df.where(F.col("workclass") == "Federal-gov")
        .select("income")
        .toPandas()
        .value_counts()
    )
    assert round(
        odf.where(F.col("ifa") == "23710a").toPandas()["workclass"][0]
    ) == round(
        df_workclass_federal_gov[0]
        / (df_workclass_federal_gov[0] + df_workclass_federal_gov[1])
    )

    odf = cat_to_num_supervised(
        spark_session,
        df,
        list_of_cols=[],
        drop_cols=["ifa"],
        label_col="income",
        event_label="<=50K",
    )
    assert odf.select("workclass").dtypes[0][1] == "string"
    assert odf.select("marital-status").dtypes[0][1] == "string"
    assert odf.select("relationship").dtypes[0][1] == "string"
    assert odf.select("education").dtypes[0][1] == "string"

    odf = cat_to_num_supervised(
        spark_session,
        df,
        list_of_cols=["workclass", "relationship", "marital-status"],
        drop_cols=["ifa"],
        label_col="income",
        event_label="<=50K",
        output_mode="append",
    )
    assert len(odf.columns) == 20<|MERGE_RESOLUTION|>--- conflicted
+++ resolved
@@ -10,12 +10,9 @@
     PCA_latentFeatures,
     attribute_binning,
     auto_imputation,
-<<<<<<< HEAD
     PCA_latentFeatures,
     feature_transformation,
-=======
     autoencoder_latentFeatures,
->>>>>>> 1a2cd61a
     boxcox_transformation,
     cat_to_num_supervised,
     cat_to_num_unsupervised,
