--- conflicted
+++ resolved
@@ -422,10 +422,10 @@
         reduction_params=0.5,
         model_path="unit_testing/models/",
     )
-<<<<<<< HEAD
+
     if 'arm64' not in platform.version().lower():
-        assert len(odf.columns) > len(df.columns)
-        assert len(odf.columns) == 19
+        assert len(odf.columns) < len(df.columns)
+        assert len(odf.columns) == 14
 
         try:
             odf = autoencoder_latentFeatures(
@@ -445,10 +445,6 @@
         )
         assert len(odf.columns) == len(df.columns)
         assert len(odf.columns) == 17
-=======
-    assert len(odf.columns) < len(df.columns)
-    assert len(odf.columns) == 14
->>>>>>> dab84712
 
         odf = autoencoder_latentFeatures(
             spark_session,
@@ -458,22 +454,6 @@
             reduction_params=0.5,
             output_mode="append",
         )
-<<<<<<< HEAD
-        assert len(odf.columns) > len(df.columns)
-        assert len(odf.columns) == 24
-        assert odf.where(F.col("latent_0").isNull()).count() == 0
-        assert odf.where(F.col("latent_1").isNull()).count() == 0
-    else:
-        assert odf == df
-=======
-    except Exception as error:
-        assert str(error) == "list index out of range"
-
-    odf = autoencoder_latentFeatures(
-        spark_session, df, list_of_cols=[], epochs=20, reduction_params=0.5
-    )
-    assert len(odf.columns) == len(df.columns)
-    assert len(odf.columns) == 17
 
     odf = autoencoder_latentFeatures(
         spark_session,
@@ -487,7 +467,8 @@
     assert len(odf.columns) == 19
     assert odf.where(F.col("latent_0").isNull()).count() == 0
     assert odf.where(F.col("latent_1").isNull()).count() == 0
->>>>>>> dab84712
+  else:
+    assert odf == df
 
 
 # feature_transformation
