<<<<<<< HEAD
=======
import os

import pytest
>>>>>>> 86a5a418
from pyspark.sql import functions as F
from pytest import approx

from anovos.data_ingest.data_ingest import read_dataset
from anovos.data_transformer.transformers import (
    IQR_standardization,
    PCA_latentFeatures,
    attribute_binning,
    auto_imputation,
    autoencoder_latentFeatures,
    boxcox_transformation,
    cat_to_num_supervised,
    cat_to_num_unsupervised,
    feature_transformation,
    imputation_matrixFactorization,
    imputation_MMM,
    imputation_sklearn,
    monotonic_binning,
    normalization,
    outlier_categories,
    z_standardization,
)

sample_parquet = "./data/test_dataset/part-00001-3eb0f7bb-05c2-46ec-8913-23ba231d2734-c000.snappy.parquet"


# scaling
def test_z_standardization(spark_session):
    df = read_dataset(spark_session, sample_parquet, "parquet")
    odf = z_standardization(
        spark_session,
        df,
        list_of_cols=["age", "fnlwgt", "hours-per-week"],
        model_path="unit_testing/models/",
    )
    assert len(odf.columns) == 17
    odf_stddev_dict = (
        odf.describe().where(F.col("summary") == "stddev").toPandas().to_dict("list")
    )
    assert round(float(odf_stddev_dict["age"][0])) == 1.0
    assert round(float(odf_stddev_dict["fnlwgt"][0])) == 1.0
    assert round(float(odf_stddev_dict["hours-per-week"][0])) == 1.0

    try:
        odf = z_standardization(
            spark_session,
            df,
            list_of_cols=["education-num"],
            pre_existing_model=True,
            model_path="unit_testing/models/",
        )
    except Exception as error:
        assert str(error) == "list index out of range"

    odf = z_standardization(spark_session, df, list_of_cols=[])
    odf_stddev_dict = (
        odf.describe().where(F.col("summary") == "stddev").toPandas().to_dict("list")
    )
    assert round(float(odf_stddev_dict["age"][0])) != 1.0
    assert round(float(odf_stddev_dict["fnlwgt"][0])) != 1.0
    assert round(float(odf_stddev_dict["hours-per-week"][0])) != 1.0

    odf = z_standardization(
        spark_session,
        df,
        list_of_cols=["age", "fnlwgt", "hours-per-week"],
        output_mode="append",
    )
    assert len(odf.columns) == 20


def test_IQR_standardization(spark_session):
    df = read_dataset(spark_session, sample_parquet, "parquet")
    odf = IQR_standardization(
        spark_session,
        df,
        list_of_cols=["age", "fnlwgt", "hours-per-week"],
        model_path="unit_testing/models/",
    )
    assert len(odf.columns) == 17
    odf_median_dict = (
        odf.summary().where(F.col("summary") == "50%").toPandas().to_dict("list")
    )
    assert round(float(odf_median_dict["age"][0])) == 0.0
    assert round(float(odf_median_dict["fnlwgt"][0])) == 0.0
    assert round(float(odf_median_dict["hours-per-week"][0])) == 0.0

    try:
        odf = IQR_standardization(
            spark_session,
            df,
            list_of_cols=["education-num"],
            pre_existing_model=True,
            model_path="unit_testing/models/",
        )
    except Exception as error:
        assert str(error) == "list index out of range"

    odf = IQR_standardization(spark_session, df, list_of_cols=[])
    odf_median_dict = (
        odf.summary().where(F.col("summary") == "50%").toPandas().to_dict("list")
    )
    assert round(float(odf_median_dict["age"][0])) != 0.0
    assert round(float(odf_median_dict["fnlwgt"][0])) != 0.0
    assert round(float(odf_median_dict["hours-per-week"][0])) != 0.0

    odf = IQR_standardization(
        spark_session,
        df,
        list_of_cols=["age", "fnlwgt", "hours-per-week"],
        output_mode="append",
    )
    assert len(odf.columns) == 20


def test_normalization(spark_session):
    df = read_dataset(spark_session, sample_parquet, "parquet")
    odf = normalization(
        df,
        list_of_cols=["age", "fnlwgt", "hours-per-week"],
        model_path="unit_testing/models/",
    )
    assert len(odf.columns) == 17
    odf_min_dict = (
        odf.describe().where(F.col("summary") == "min").toPandas().to_dict("list")
    )
    assert round(float(odf_min_dict["age"][0])) == 0.0
    assert round(float(odf_min_dict["fnlwgt"][0])) == 0.0
    assert round(float(odf_min_dict["hours-per-week"][0])) == 0.0
    odf_max_dict = (
        odf.describe().where(F.col("summary") == "max").toPandas().to_dict("list")
    )
    assert round(float(odf_max_dict["age"][0])) == 1.0
    assert round(float(odf_max_dict["fnlwgt"][0])) == 1.0
    assert round(float(odf_max_dict["hours-per-week"][0])) == 1.0

    try:
        odf = normalization(
            df,
            list_of_cols=["age", "fnlwgt", "hours-per-week"],
            pre_existing_model=True,
            model_path="unit_testing/models/",
        )
    except Exception as error:
        assert str(error) == "list index out of range"

    odf = normalization(df, list_of_cols=[])
    odf_min_dict = (
        odf.describe().where(F.col("summary") == "min").toPandas().to_dict("list")
    )
    assert round(float(odf_min_dict["age"][0])) != 0.0
    assert round(float(odf_min_dict["fnlwgt"][0])) != 0.0
    assert round(float(odf_min_dict["hours-per-week"][0])) != 0.0
    odf_max_dict = (
        odf.describe().where(F.col("summary") == "max").toPandas().to_dict("list")
    )
    assert round(float(odf_max_dict["age"][0])) != 1.0
    assert round(float(odf_max_dict["fnlwgt"][0])) != 1.0
    assert round(float(odf_max_dict["hours-per-week"][0])) != 1.0

    odf = normalization(
        df, list_of_cols=["age", "fnlwgt", "hours-per-week"], output_mode="append"
    )
    assert len(odf.columns) == 20


# imputation
def test_imputation_sklearn(spark_session):
    df = read_dataset(spark_session, sample_parquet, "parquet")
    odf = imputation_sklearn(
        spark_session,
        df,
        list_of_cols=["age", "fnlwgt", "hours-per-week"],
        method_type="KNN",
        model_path="unit_testing/models/",
    )
    assert len(odf.columns) == 17
    assert odf.where(F.col("age").isNull()).count() == 0
    assert odf.where(F.col("fnlwgt").isNull()).count() == 0
    assert odf.where(F.col("hours-per-week").isNull()).count() == 0
    assert odf.where(F.col("logfnl").isNull()).count() == 10214
    assert odf.where(F.col("education").isNull()).count() == 258
    assert odf.where(F.col("race").isNull()).count() == 162
    assert odf.where(F.col("relationship").isNull()).count() == 4

    try:
        odf = imputation_sklearn(
            spark_session,
            df,
            list_of_cols=["education-num"],
            method_type="KNN",
            pre_existing_model=True,
            model_path="unit_testing/models/",
        )
    except Exception as error:
        assert str(error) == "list index out of range"

    odf = imputation_sklearn(spark_session, df, list_of_cols=[], method_type="KNN")
    assert odf.where(F.col("age").isNull()).count() == 30
    assert odf.where(F.col("fnlwgt").isNull()).count() == 8
    assert odf.where(F.col("hours-per-week").isNull()).count() == 59

    odf = imputation_sklearn(
        spark_session,
        df,
        list_of_cols=["age", "fnlwgt", "hours-per-week"],
        method_type="regression",
        output_mode="append",
    )
    assert len(odf.columns) == 20


def test_imputation_matrixFactorization(spark_session):
    df = read_dataset(spark_session, sample_parquet, "parquet").limit(100)
    odf = imputation_matrixFactorization(
        spark_session,
        df,
        list_of_cols=["education-num", "hours-per-week"],
        id_col="ifa",
    )
    assert len(odf.columns) == 17
    assert odf.where(F.col("hours-per-week").isNull()).count() == 0
    assert odf.where(F.col("education-num").isNull()).count() == 0

    assert (
        odf.where(F.col("education").isNull()).count()
        == df.where(F.col("education").isNull()).count()
    )
    assert (
        odf.where(F.col("race").isNull()).count()
        == df.where(F.col("race").isNull()).count()
    )
    assert (
        odf.where(F.col("relationship").isNull()).count()
        == df.where(F.col("relationship").isNull()).count()
    )


def test_imputation_matrixFactorization_with_empty_list_of_cols(spark_session):
    df = read_dataset(spark_session, sample_parquet, "parquet")
    odf = imputation_matrixFactorization(
        spark_session, df, list_of_cols=[], id_col="ifa"
    )
    assert (
        odf.where(F.col("hours-per-week").isNull()).count()
        == df.where(F.col("hours-per-week").isNull()).count()
    )
    assert (
        odf.where(F.col("education-num").isNull()).count()
        == df.where(F.col("education-num").isNull()).count()
    )


def test_imputation_matrixFactorization_with_appended_output(spark_session):
    df = read_dataset(spark_session, sample_parquet, "parquet")
    odf = imputation_matrixFactorization(
        spark_session,
        df,
        list_of_cols=["age", "fnlwgt", "hours-per-week"],
        id_col="ifa",
        output_mode="append",
    )

    assert len(odf.columns) == 20
    assert (
        odf.where(F.col("age").isNull()).count()
        == df.where(F.col("age").isNull()).count()
    )
    assert (
        odf.where(F.col("fnlwgt").isNull()).count()
        == df.where(F.col("fnlwgt").isNull()).count()
    )
    assert (
        odf.where(F.col("hours-per-week").isNull()).count()
        == df.where(F.col("hours-per-week").isNull()).count()
    )
    assert odf.where(F.col("age_imputed").isNull()).count() == 0
    assert odf.where(F.col("fnlwgt_imputed").isNull()).count() == 0
    assert odf.where(F.col("hours-per-week_imputed").isNull()).count() == 0


def test_imputation_MMM(spark_session):
    df = read_dataset(spark_session, sample_parquet, "parquet")
    odf = imputation_MMM(
        spark_session,
        df,
        list_of_cols=["age", "fnlwgt", "hours-per-week", "relationship", "race"],
        method_type="mode",
        model_path="unit_testing/models/",
    )
    assert len(odf.columns) == 17
    assert odf.where(F.col("age").isNull()).count() == 0
    assert odf.where(F.col("fnlwgt").isNull()).count() == 0
    assert odf.where(F.col("hours-per-week").isNull()).count() == 0
    assert odf.where(F.col("race").isNull()).count() == 0
    assert odf.where(F.col("relationship").isNull()).count() == 0
    assert odf.where(F.col("logfnl").isNull()).count() == 10214
    assert odf.where(F.col("education").isNull()).count() == 258

    try:
        odf = imputation_MMM(
            spark_session,
            df,
            list_of_cols=["education-num"],
            method_type="mode",
            pre_existing_model=True,
            model_path="unit_testing/models/",
        )
    except Exception as error:
        assert str(error) == "list index out of range"

    odf = imputation_MMM(spark_session, df, list_of_cols=[], method_type="mode")
    assert odf.where(F.col("age").isNull()).count() == 30
    assert odf.where(F.col("fnlwgt").isNull()).count() == 8
    assert odf.where(F.col("hours-per-week").isNull()).count() == 59
    assert odf.where(F.col("race").isNull()).count() == 162
    assert odf.where(F.col("relationship").isNull()).count() == 4

    odf = imputation_MMM(
        spark_session,
        df,
        list_of_cols=["age", "fnlwgt", "hours-per-week", "relationship", "race"],
        method_type="mean",
        output_mode="append",
    )
    assert len(odf.columns) == 22


def test_auto_imputation(spark_session):
    df = read_dataset(spark_session, sample_parquet, "parquet")
    odf = auto_imputation(
        spark_session,
        df,
        list_of_cols=["education-num", "relationship", "race"],
        id_col="ifa",
    )
    assert len(odf.columns) == 18
    assert odf.where(F.col("education-num").isNull()).count() == 0
    assert odf.where(F.col("race").isNull()).count() == 0
    assert odf.where(F.col("relationship").isNull()).count() == 0
    assert odf.where(F.col("logfnl").isNull()).count() == 10207
    assert odf.where(F.col("education").isNull()).count() == 254


def test_auto_imputation_with_empty_list_of_cols(spark_session):
    df = read_dataset(spark_session, sample_parquet, "parquet")
    odf = auto_imputation(spark_session, df, list_of_cols=[], id_col="ifa")
    assert odf.where(F.col("age").isNull()).count() == 30
    assert odf.where(F.col("fnlwgt").isNull()).count() == 8
    assert odf.where(F.col("race").isNull()).count() == 162
    assert odf.where(F.col("relationship").isNull()).count() == 4


def test_auto_imputation_with_appended_output(spark_session):
    df = read_dataset(spark_session, sample_parquet, "parquet")
    odf = auto_imputation(
        spark_session,
        df,
        list_of_cols=["age", "fnlwgt", "hours-per-week", "relationship", "race"],
        id_col="ifa",
        output_mode="append",
    )
    assert len(odf.columns) == 21


# latent_features
def test_PCA_latentFeatures(spark_session):
    df = read_dataset(spark_session, sample_parquet, "parquet")
    odf = PCA_latentFeatures(
        spark_session,
        df,
        list_of_cols=["age", "fnlwgt", "logfnl", "education-num", "hours-per-week"],
        explained_variance_cutoff=0.3,
        model_path="unit_testing/models/",
    )
    assert len(odf.columns) < len(df.columns)
    assert len(odf.columns) == 13

    try:
        odf = PCA_latentFeatures(
            spark_session,
            df,
            list_of_cols=["education-num"],
            explained_variance_cutoff=0.3,
            pre_existing_model=True,
            model_path="unit_testing/models/",
        )
    except Exception as error:
        assert str(error) == "list index out of range"

    odf = PCA_latentFeatures(
        spark_session, df, list_of_cols=[], explained_variance_cutoff=0.3
    )
    assert len(odf.columns) == len(df.columns)
    assert len(odf.columns) == 17

    odf = PCA_latentFeatures(
        spark_session,
        df,
        list_of_cols=["age", "fnlwgt", "logfnl", "education-num", "hours-per-week"],
        explained_variance_cutoff=0.3,
        output_mode="append",
    )
    assert len(odf.columns) > len(df.columns)
    assert len(odf.columns) == 18
    assert odf.where(F.col("education").isNull()).count() == 91
    assert odf.where(F.col("race").isNull()).count() == 58
    assert odf.where(F.col("latent_0").isNull()).count() == 0


def test_autoencoder_latentFeatures(spark_session):
    df = read_dataset(spark_session, sample_parquet, "parquet")
    odf = autoencoder_latentFeatures(
        spark_session,
        df,
        list_of_cols=["age", "fnlwgt", "logfnl", "education-num", "hours-per-week"],
        epochs=20,
        reduction_params=0.5,
        model_path="unit_testing/models/",
    )
    assert len(odf.columns) > len(df.columns)
    assert len(odf.columns) == 19

    try:
        odf = autoencoder_latentFeatures(
            spark_session,
            df,
            list_of_cols=["education-num"],
            epochs=20,
            reduction_params=0.5,
            pre_existing_model=True,
            model_path="unit_testing/models/",
        )
    except Exception as error:
        assert str(error) == "list index out of range"

    odf = autoencoder_latentFeatures(
        spark_session, df, list_of_cols=[], epochs=20, reduction_params=0.5
    )
    assert len(odf.columns) == len(df.columns)
    assert len(odf.columns) == 17

    odf = autoencoder_latentFeatures(
        spark_session,
        df,
        list_of_cols=["age", "fnlwgt", "logfnl", "education-num", "hours-per-week"],
        epochs=20,
        reduction_params=0.5,
        output_mode="append",
    )
    assert len(odf.columns) > len(df.columns)
    assert len(odf.columns) == 24
    assert odf.where(F.col("latent_0").isNull()).count() == 0
    assert odf.where(F.col("latent_1").isNull()).count() == 0


# feature_transformation
def test_feature_transformation(spark_session):
    df = read_dataset(spark_session, sample_parquet, "parquet")
    odf = feature_transformation(df, list_of_cols=["age", "fnlwgt", "hours-per-week"])
    assert len(odf.columns) == 17
    odf_pd = odf.where(F.col("ifa") == "27520a").toPandas()
    assert approx(odf_pd["age"][0]) == 7.14142842854285
    assert approx(odf_pd["fnlwgt"][0]) == 399.6936326738268
    assert approx(odf_pd["hours-per-week"][0]) == 4.47213595499958

    odf = feature_transformation(
        df, list_of_cols=["age", "fnlwgt", "hours-per-week"], output_mode="append"
    )
    assert len(odf.columns) == 20


def test_boxcox_transformation(spark_session):
    df = read_dataset(spark_session, sample_parquet, "parquet")
    odf = boxcox_transformation(
        df, list_of_cols=["age", "fnlwgt", "hours-per-week"], boxcox_lambda=0.5
    )
    assert len(odf.columns) == 17
    odf_pd = odf.where(F.col("ifa") == "27520a").toPandas()
    assert approx(odf_pd["age"][0]) == 7.14142842854285
    assert approx(odf_pd["fnlwgt"][0]) == 399.6936326738268
    assert approx(odf_pd["hours-per-week"][0]) == 4.47213595499958

    odf = boxcox_transformation(
        df,
        list_of_cols=["age", "fnlwgt", "hours-per-week"],
        boxcox_lambda=0.5,
        output_mode="append",
    )
    assert len(odf.columns) == 20


def test_outlier_categories(spark_session):
    df = read_dataset(spark_session, sample_parquet, "parquet")
    odf = outlier_categories(
        spark_session,
        df,
        list_of_cols=[
            "workclass",
            "education",
            "relationship",
            "race",
            "native-country",
        ],
        max_category=12,
        model_path="unit_testing/models/",
    )
    assert len(odf.columns) == 17
    assert odf.select("workclass").distinct().count() == 10
    assert odf.select("education").distinct().count() == 13
    assert odf.select("relationship").distinct().count() == 9
    assert odf.select("native-country").distinct().count() == 12
    assert odf.select("race").distinct().count() == 10
    assert odf.select("occupation").distinct().count() == 16
    assert odf.select("sex").distinct().count() == 4
    assert odf.select("marital-status").distinct().count() == 8

    try:
        odf = outlier_categories(
            spark_session,
            df,
            list_of_cols=["occupation"],
            max_category=12,
            pre_existing_model=True,
            model_path="unit_testing/models/",
        )
    except Exception as error:
        assert str(error) == "list index out of range"

    odf = outlier_categories(spark_session, df, list_of_cols=[], max_category=12)
    assert (
        odf.select("workclass").distinct().count()
        == df.select("workclass").distinct().count()
    )
    assert (
        odf.select("education").distinct().count()
        == df.select("education").distinct().count()
    )
    assert (
        odf.select("relationship").distinct().count()
        == df.select("relationship").distinct().count()
    )
    assert (
        odf.select("native-country").distinct().count()
        == df.select("native-country").distinct().count()
    )
    assert odf.select("race").distinct().count() == df.select("race").distinct().count()
    assert (
        odf.select("occupation").distinct().count()
        == df.select("occupation").distinct().count()
    )
    assert odf.select("sex").distinct().count() == df.select("sex").distinct().count()
    assert (
        odf.select("marital-status").distinct().count()
        == df.select("marital-status").distinct().count()
    )

    odf = outlier_categories(
        spark_session,
        df,
        list_of_cols=[
            "workclass",
            "education",
            "relationship",
            "race",
            "native-country",
        ],
        max_category=12,
        output_mode="append",
    )
    assert len(odf.columns) == 22


# binning
def test_attribute_binning(spark_session):
    df = read_dataset(spark_session, sample_parquet, "parquet")
    odf = attribute_binning(
        spark_session,
        df,
        list_of_cols=["age", "fnlwgt", "hours-per-week"],
        bin_size=20,
        model_path="unit_testing/models/",
    )
    assert len(odf.columns) == 17
    odf_min_dict = (
        odf.describe().where(F.col("summary") == "min").toPandas().to_dict("list")
    )
    odf_max_dict = (
        odf.describe().where(F.col("summary") == "max").toPandas().to_dict("list")
    )
    assert round(float(odf_min_dict["age"][0])) == 1
    assert round(float(odf_min_dict["fnlwgt"][0])) == 1
    assert round(float(odf_min_dict["hours-per-week"][0])) == 1
    assert round(float(odf_min_dict["logfnl"][0])) != 1
    assert round(float(odf_max_dict["age"][0])) == 20
    assert round(float(odf_max_dict["fnlwgt"][0])) == 20
    assert round(float(odf_max_dict["hours-per-week"][0])) == 20
    assert round(float(odf_max_dict["logfnl"][0])) != 20

    try:
        odf = attribute_binning(
            spark_session,
            df,
            list_of_cols=["education-num"],
            bin_size=20,
            pre_existing_model=True,
            model_path="unit_testing/models/",
        )
    except Exception as error:
        assert str(error) == "list index out of range"

    odf = attribute_binning(spark_session, df, list_of_cols=[], bin_size=20)
    odf_min_dict = (
        odf.describe().where(F.col("summary") == "min").toPandas().to_dict("list")
    )
    odf_max_dict = (
        odf.describe().where(F.col("summary") == "max").toPandas().to_dict("list")
    )
    df_min_dict = (
        df.describe().where(F.col("summary") == "min").toPandas().to_dict("list")
    )
    df_max_dict = (
        df.describe().where(F.col("summary") == "max").toPandas().to_dict("list")
    )
    assert round(float(odf_min_dict["age"][0])) == round(float(df_min_dict["age"][0]))
    assert round(float(odf_min_dict["fnlwgt"][0])) == round(
        float(df_min_dict["fnlwgt"][0])
    )
    assert round(float(odf_max_dict["age"][0])) == round(float(df_max_dict["age"][0]))
    assert round(float(odf_max_dict["fnlwgt"][0])) == round(
        float(df_max_dict["fnlwgt"][0])
    )

    odf = attribute_binning(
        spark_session,
        df,
        list_of_cols=["age", "fnlwgt", "hours-per-week"],
        bin_size=20,
        output_mode="append",
    )
    assert len(odf.columns) == 20


def test_monotonic_binning(spark_session):
    df = read_dataset(spark_session, sample_parquet, "parquet")
    odf = monotonic_binning(
        spark_session,
        df,
        list_of_cols=["age", "fnlwgt", "hours-per-week"],
        label_col="income",
        event_label="<=50K",
        bin_method="equal_range",
        bin_size=10,
    )
    assert len(odf.columns) == 17
    odf_min_dict = (
        odf.describe().where(F.col("summary") == "min").toPandas().to_dict("list")
    )
    odf_max_dict = (
        odf.describe().where(F.col("summary") == "max").toPandas().to_dict("list")
    )
    assert round(float(odf_min_dict["age"][0])) == 1
    assert round(float(odf_min_dict["fnlwgt"][0])) == 1
    assert round(float(odf_min_dict["hours-per-week"][0])) == 1
    assert round(float(odf_min_dict["logfnl"][0])) != 1
    assert round(float(odf_max_dict["age"][0])) == 10
    assert round(float(odf_max_dict["fnlwgt"][0])) == 10
    assert round(float(odf_max_dict["hours-per-week"][0])) == 10
    assert round(float(odf_max_dict["logfnl"][0])) != 10

    odf = monotonic_binning(
        spark_session,
        df,
        list_of_cols=[],
        label_col="income",
        event_label="<=50K",
        bin_method="equal_range",
        bin_size=10,
    )
    odf_min_dict = (
        odf.describe().where(F.col("summary") == "min").toPandas().to_dict("list")
    )
    odf_max_dict = (
        odf.describe().where(F.col("summary") == "max").toPandas().to_dict("list")
    )
    df_min_dict = (
        df.describe().where(F.col("summary") == "min").toPandas().to_dict("list")
    )
    df_max_dict = (
        df.describe().where(F.col("summary") == "max").toPandas().to_dict("list")
    )
    assert round(float(odf_min_dict["age"][0])) == round(float(df_min_dict["age"][0]))
    assert round(float(odf_min_dict["fnlwgt"][0])) == round(
        float(df_min_dict["fnlwgt"][0])
    )
    assert round(float(odf_max_dict["age"][0])) == round(float(df_max_dict["age"][0]))
    assert round(float(odf_max_dict["fnlwgt"][0])) == round(
        float(df_max_dict["fnlwgt"][0])
    )

    odf = monotonic_binning(
        spark_session,
        df,
        list_of_cols=["age", "fnlwgt", "hours-per-week"],
        label_col="income",
        event_label="<=50K",
        bin_method="equal_range",
        bin_size=10,
        output_mode="append",
    )
    assert len(odf.columns) == 20


# categorical_to_numerical_transformation
def test_cat_to_num_unsupervised(spark_session):
    df = read_dataset(spark_session, sample_parquet, "parquet")
    odf = cat_to_num_unsupervised(
        spark_session,
        df,
        list_of_cols=["workclass", "relationship", "marital-status"],
        drop_cols=["ifa"],
        method_type=1,
        index_order="frequencyDesc",
        cardinality_threshold=100,
        model_path="unit_testing/models/",
    )
    assert len(odf.columns) == 17
    odf_min_dict = (
        odf.describe().where(F.col("summary") == "min").toPandas().to_dict("list")
    )
    assert round(float(odf_min_dict["workclass"][0])) == 0
    assert round(float(odf_min_dict["marital-status"][0])) == 0
    assert round(float(odf_min_dict["relationship"][0])) == 0
    assert odf.select("workclass").dtypes[0][1] == "int"
    assert odf.select("marital-status").dtypes[0][1] == "int"
    assert odf.select("relationship").dtypes[0][1] == "int"
    assert odf.select("education").dtypes[0][1] == "string"

    odf = cat_to_num_unsupervised(
        spark_session,
        df,
        list_of_cols=[],
        drop_cols=["ifa"],
        method_type=1,
        index_order="frequencyDesc",
        cardinality_threshold=100,
    )
    assert odf.select("workclass").dtypes[0][1] == "string"
    assert odf.select("marital-status").dtypes[0][1] == "string"
    assert odf.select("relationship").dtypes[0][1] == "string"
    assert odf.select("education").dtypes[0][1] == "string"

    odf = cat_to_num_unsupervised(
        spark_session,
        df,
        list_of_cols=["workclass", "relationship", "marital-status"],
        drop_cols=["ifa"],
        method_type=1,
        index_order="frequencyDesc",
        cardinality_threshold=100,
        output_mode="append",
    )
    assert len(odf.columns) == 20

    odf = cat_to_num_unsupervised(
        spark_session, df, drop_cols=["ifa"], method_type=0, cardinality_threshold=100
    )
    odf_min_dict = (
        odf.describe().where(F.col("summary") == "min").toPandas().to_dict("list")
    )
    odf_max_dict = (
        odf.describe().where(F.col("summary") == "max").toPandas().to_dict("list")
    )
    assert round(float(odf_min_dict["relationship_0"][0])) == 0
    assert round(float(odf_min_dict["race_7"][0])) == 0
    assert round(float(odf_min_dict["marital-status_1"][0])) == 0
    assert round(float(odf_min_dict["sex_1"][0])) == 0
    assert round(float(odf_min_dict["occupation_12"][0])) == 0
    assert round(float(odf_max_dict["relationship_0"][0])) == 1
    assert round(float(odf_max_dict["race_7"][0])) == 1
    assert round(float(odf_max_dict["marital-status_1"][0])) == 1
    assert round(float(odf_max_dict["sex_1"][0])) == 1
    assert round(float(odf_max_dict["occupation_12"][0])) == 1


def test_cat_to_num_supervised(spark_session):
    df = read_dataset(spark_session, sample_parquet, "parquet")
    odf = cat_to_num_supervised(
        spark_session,
        df,
        list_of_cols=["workclass", "relationship", "marital-status"],
        drop_cols=["ifa"],
        label_col="income",
        event_label="<=50K",
        model_path="unit_testing/models/",
    )
    assert len(odf.columns) == 17
    assert odf.select("workclass").dtypes[0][1] == "double"
    assert odf.select("marital-status").dtypes[0][1] == "double"
    assert odf.select("relationship").dtypes[0][1] == "double"
    assert odf.select("education").dtypes[0][1] == "string"
    df_workclass_private = (
        df.where(F.col("workclass") == "Private")
        .select("income")
        .toPandas()
        .value_counts()
    )
    assert round(
        odf.where(F.col("ifa") == "27520a").toPandas()["workclass"][0]
    ) == round(
        df_workclass_private[0] / (df_workclass_private[0] + df_workclass_private[1])
    )
    df_workclass_local_gov = (
        df.where(F.col("workclass") == "Local-gov")
        .select("income")
        .toPandas()
        .value_counts()
    )
    assert round(
        odf.where(F.col("ifa") == "6144a").toPandas()["workclass"][0]
    ) == round(
        df_workclass_local_gov[0]
        / (df_workclass_local_gov[0] + df_workclass_local_gov[1])
    )
    df_workclass_federal_gov = (
        df.where(F.col("workclass") == "Federal-gov")
        .select("income")
        .toPandas()
        .value_counts()
    )
    assert round(
        odf.where(F.col("ifa") == "23710a").toPandas()["workclass"][0]
    ) == round(
        df_workclass_federal_gov[0]
        / (df_workclass_federal_gov[0] + df_workclass_federal_gov[1])
    )

    odf = cat_to_num_supervised(
        spark_session,
        df,
        list_of_cols=[],
        drop_cols=["ifa"],
        label_col="income",
        event_label="<=50K",
    )
    assert odf.select("workclass").dtypes[0][1] == "string"
    assert odf.select("marital-status").dtypes[0][1] == "string"
    assert odf.select("relationship").dtypes[0][1] == "string"
    assert odf.select("education").dtypes[0][1] == "string"

    odf = cat_to_num_supervised(
        spark_session,
        df,
        list_of_cols=["workclass", "relationship", "marital-status"],
        drop_cols=["ifa"],
        label_col="income",
        event_label="<=50K",
        output_mode="append",
    )
    assert len(odf.columns) == 20<|MERGE_RESOLUTION|>--- conflicted
+++ resolved
@@ -1,9 +1,6 @@
-<<<<<<< HEAD
-=======
 import os
 
 import pytest
->>>>>>> 86a5a418
 from pyspark.sql import functions as F
 from pytest import approx
 
